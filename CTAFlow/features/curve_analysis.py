--- conflicted
+++ resolved
@@ -1965,19 +1965,13 @@
                         log_prices[i, :max_len][valid_subset] = np.log(prices_subset[valid_subset])
         
         if deseasonalize:
-<<<<<<< HEAD
             log_prices = deseasonalize_monthly(log_prices, self.curves.index)
-=======
-            log_prices = self._deseasonalize_log_prices(log_prices)
->>>>>>> 143c09f1
 
         if cache:
             self._log_price_cache[cache_key] = log_prices
 
         return log_prices
 
-<<<<<<< HEAD
-=======
     def _deseasonalize_log_prices(self, log_prices: np.ndarray) -> np.ndarray:
         """Remove monthly seasonal pattern from log price matrix.
 
@@ -2009,7 +2003,6 @@
                 deseasonalized[:, col] = (series - monthly_means).values
 
         return deseasonalized
->>>>>>> 143c09f1
     
     def _calculate_log_levy_areas_jit(self, 
                                      log_prices: np.ndarray,

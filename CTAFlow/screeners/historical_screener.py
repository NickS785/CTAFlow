from ..utils.seasonal import last_year_predicts_this_year, intraday_lag_autocorr, abnormal_months, prewindow_feature, prewindow_predicts_month
from typing import Any, List, Dict, Optional, Sequence, Union, Tuple
import calendar
import pandas as pd
import numpy as np
from datetime import datetime, date, timedelta, time
from dataclasses import dataclass, field
from ..data import IntradayFileManager, DataClient, SyntheticSymbol, ResultsClient
from ..config import DLY_DATA_PATH, INTRADAY_ADB_PATH
from ..utils.session import filter_session_bars
from scipy import stats
from concurrent.futures import ThreadPoolExecutor, as_completed
from tqdm.auto import tqdm
import logging


@dataclass
class ScreenParams:
    """
    Parameters for configuring individual screening operations.

    Attributes
    ----------
    screen_type : str
        Type of screen: 'momentum' or 'seasonality'
    name : Optional[str]
        Custom name for this screen (used as dict key in composite outputs)
        If None, auto-generates from screen_type and season/months
    season : Optional[str]
        Season to analyze: 'winter', 'spring', 'summer', 'fall'
        Maps to months: winter=[12,1,2], spring=[3,4,5], summer=[6,7,8], fall=[9,10,11]
    months : Optional[List[int]]
        Specific months to analyze (1-12). Overridden by season if both specified.

    # Momentum screen parameters
    session_starts : Optional[List[Union[str, time]]]
        Session start times for momentum screen (e.g., ["02:30", "08:30"])
    session_ends : Optional[List[Union[str, time]]]
        Session end times for momentum screen (e.g., ["10:30", "13:30"])
    st_momentum_days : int
        Number of days for short-term momentum calculation (default: 3)
    sess_start_hrs : int
        Hours from session start to measure opening momentum (default: 1)
    sess_start_minutes : int
        Minutes from session start to measure opening momentum (default: 30)
    sess_end_hrs : Optional[int]
        Hours from session end for closing momentum (defaults to sess_start_hrs)
    sess_end_minutes : Optional[int]
        Minutes from session end for closing momentum (defaults to sess_start_minutes)
    test_vol : bool
        Whether to test volume patterns in momentum screen (default: True)

    # Seasonality screen parameters
    target_times : Optional[List[Union[str, time]]]
        Times to analyze for seasonality screen (e.g., ["09:30", "14:00"])
    period_length : Optional[Union[int, timedelta]]
        Length of period to aggregate for seasonality (default: None)
    dayofweek_screen : bool
        Whether to analyze day-of-week patterns (default: True)
    seasonality_session_start : Union[str, time]
        Local session start time applied before seasonality calculations (default "00:00").
    seasonality_session_end : Union[str, time]
        Local session end time applied before seasonality calculations (default "23:59:59").
    tz : str
        Olson timezone used to localize intraday data before applying session or
        time-of-day filters (default "America/Chicago").

    Examples
    --------
    # Momentum screen for winter months
    >>> winter_momentum = ScreenParams(
    ...     screen_type='momentum',
    ...     name='winter_momentum',
    ...     season='winter',
    ...     session_starts=["02:30", "08:30"],
    ...     session_ends=["10:30", "13:30"]
    ... )

    # Seasonality screen for spring
    >>> spring_seasonality = ScreenParams(
    ...     screen_type='seasonality',
    ...     name='spring_tod',
    ...     season='spring',
    ...     target_times=["09:30", "14:00"],
    ...     dayofweek_screen=True
    ... )

    # Custom months momentum screen
    >>> q1_momentum = ScreenParams(
    ...     screen_type='momentum',
    ...     months=[1, 2, 3],
    ...     session_starts=["09:30"],
    ...     session_ends=["16:00"]
    ... )
    """
    screen_type: str  # 'momentum' or 'seasonality'
    name: Optional[str] = None
    season: Optional[str] = None
    months: Optional[List[int]] = None

    # Regime filtering parameters
    use_regime_filtering: bool = False
    regime_col: Optional[str] = None
    target_regimes: Optional[List[int]] = None

    # Momentum screen parameters
    session_starts: Optional[List[Union[str, time]]] = None
    session_ends: Optional[List[Union[str, time]]] = None
    st_momentum_days: int = 3
    sess_start_hrs: int = 1
    sess_start_minutes: int = 30
    sess_end_hrs: Optional[int] = None
    sess_end_minutes: Optional[int] = None
    test_vol: bool = True

    # Seasonality screen parameters
    target_times: Optional[List[Union[str, time]]] = None
    period_length: Optional[Union[int, timedelta]] = None
    dayofweek_screen: bool = True
    seasonality_session_start: Union[str, time] = "00:00"
    seasonality_session_end: Union[str, time] = "23:59:59"
    tz: str = "America/Chicago"

    # Normalised derivatives (populated during validation)
    target_times_hhmm: Optional[List[str]] = field(default=None, init=False)

    def __post_init__(self):
        """Validate parameters and auto-generate name if not provided."""
        # Validate screen_type
        valid_types = ['momentum', 'seasonality']
        if self.screen_type.lower() not in valid_types:
            raise ValueError(f"screen_type must be one of {valid_types}, got '{self.screen_type}'")

        self.screen_type = self.screen_type.lower()

        # Validate screen-specific required parameters
        if self.screen_type == 'momentum':
            if self.session_starts is None or self.session_ends is None:
                raise ValueError("Momentum screens require session_starts and session_ends")
        elif self.screen_type == 'seasonality':
            if self.target_times is None:
                raise ValueError("Seasonality screens require target_times")

        # Validate regime filtering parameters
        if self.use_regime_filtering:
            if not self.regime_col:
                raise ValueError("regime_col must be provided when use_regime_filtering=True")
            if not self.target_regimes:
                raise ValueError("target_regimes must be provided when use_regime_filtering=True")

        if self.target_regimes is not None:
            try:
                regimes = sorted({int(value) for value in self.target_regimes})
            except (TypeError, ValueError) as exc:
                raise ValueError("target_regimes must contain integers") from exc
            self.target_regimes = regimes

        if self.target_times:
            normalised: List[str] = []
            for raw in self.target_times:
                if isinstance(raw, time):
                    clock = raw
                else:
                    try:
                        clock = pd.to_datetime(str(raw)).time()
                    except (TypeError, ValueError) as exc:
                        raise ValueError(f"Invalid target time value: {raw!r}") from exc
                normalised.append(clock.strftime("%H:%M"))
            self.target_times_hhmm = sorted(dict.fromkeys(normalised))

        # Auto-generate name if not provided
        if self.name is None:
            if self.season:
                self.name = f"{self.season}_{self.screen_type}"
            elif self.months:
                month_str = "_".join(map(str, self.months))
                self.name = f"months_{month_str}_{self.screen_type}"
            else:
                self.name = f"all_{self.screen_type}"

    @property
    def sess_end_minutes(self) -> Optional[int]:
        """Expose ``sess_end_mins`` under the full ``*_minutes`` name."""

        return self.sess_end_mins

    @sess_end_minutes.setter
    def sess_end_minutes(self, value: Optional[int]) -> None:
        self.sess_end_mins = value


class HistoricalScreener:
    """Screener created to find seasonal and momentum patterns in intraday and daily data"""

    def __init__(
        self,
        ticker_data: Dict[str, Union[pd.DataFrame, SyntheticSymbol]],
        file_mgr: IntradayFileManager = None,
        *,
        results_client: Optional[ResultsClient] = None,
        auto_write_results: bool = False,
        verbose: bool = True,
    ):
        """
        Initialize HistoricalScreener with ticker data.

        Parameters:
        -----------
        ticker_data : Dict[str, Union[pd.DataFrame, SyntheticSymbol]]
            Dictionary mapping ticker symbols to either DataFrames or SyntheticSymbol objects
        file_mgr : IntradayFileManager, optional
            File manager for loading additional data
        verbose : bool, optional
            Enable verbose logging (default: True)
        """
        self.data = ticker_data
        self.tickers = list(ticker_data.keys())
        self.mgr = file_mgr or IntradayFileManager(data_path=DLY_DATA_PATH, arctic_uri=INTRADAY_ADB_PATH)
        self.method = "arctic"
        self.verbose = verbose
        self.results_client = results_client
        self.auto_write_results = bool(auto_write_results and results_client is not None)

        # Setup logging
        self.logger = logging.getLogger(f"{__name__}.HistoricalScreener")
        if verbose and not self.logger.handlers:
            handler = logging.StreamHandler()
            handler.setFormatter(logging.Formatter('%(asctime)s - %(name)s - %(levelname)s - %(message)s'))
            self.logger.addHandler(handler)
            self.logger.setLevel(logging.INFO)

        # Track which tickers are synthetic spreads
        self.synthetic_tickers = {
            ticker: isinstance(data, SyntheticSymbol)
            for ticker, data in ticker_data.items()
        }

        if self.verbose:
            self.logger.info(f"Initialized HistoricalScreener with {len(self.tickers)} tickers")
            synth_count = sum(self.synthetic_tickers.values())
            if synth_count > 0:
                self.logger.info(f"  - {synth_count} synthetic spreads, {len(self.tickers) - synth_count} regular tickers")
            if self.results_client and self.auto_write_results:
                self.logger.info("  - Automatic result persistence enabled")


    # ------------------------------------------------------------------
    # Metadata helpers
    # ------------------------------------------------------------------
    @staticmethod
    def _serialize_period_length(value: Optional[Union[int, float, str, timedelta]]) -> Optional[str]:
        if value is None:
            return None

        if isinstance(value, str):
            return value

        if isinstance(value, (int, float)):
            return str(value)

        try:
            delta = pd.to_timedelta(value)
        except Exception:
            return str(value)

        total_minutes = int(delta.total_seconds() // 60)
        if total_minutes == 0:
            return "0min"

        minutes_per_day = 24 * 60
        if total_minutes % minutes_per_day == 0:
            days = total_minutes // minutes_per_day
            return f"{days}d"

        if total_minutes % 60 == 0:
            hours = total_minutes // 60
            return f"{hours}h"

        return f"{total_minutes}min"


    # ------------------------------------------------------------------
    # Results storage helpers
    # ------------------------------------------------------------------
    def set_results_client(
        self,
        results_client: Optional[ResultsClient],
        *,
        auto_write: Optional[bool] = None,
    ) -> None:
        """Attach or update the ResultsClient used for persistence."""

        self.results_client = results_client
        if auto_write is not None:
            self.auto_write_results = bool(auto_write and results_client is not None)
        else:
            self.auto_write_results = bool(self.auto_write_results and results_client is not None)

    @staticmethod
    def _result_payload_to_frame(payload: Any) -> pd.DataFrame:
        if isinstance(payload, pd.DataFrame):
            return payload.copy()
        if isinstance(payload, pd.Series):
            return payload.to_frame().T
        if isinstance(payload, dict):
            try:
                return pd.json_normalize(payload)
            except Exception:
                return pd.DataFrame([payload])
        return pd.DataFrame([[payload]], columns=["value"])

    def write_results_to_store(
        self,
        scan_type: str,
        screen_name: str,
        results: Dict[str, Any],
        *,
        replace: bool = True,
        metadata: Optional[Dict[str, Any]] = None,
    ) -> Dict[str, str]:
        """Persist ticker-level screen outputs via the configured ResultsClient."""

        if not self.results_client:
            raise RuntimeError("ResultsClient is not configured for this HistoricalScreener")

        if not results:
            return {}

        writes: Dict[str, str] = {}
        base_meta = {
            "screen_name": screen_name,
            "scan_type": scan_type,
            "generated_at": pd.Timestamp.utcnow().isoformat(),
        }
        if metadata:
            base_meta.update(metadata)

        for ticker, payload in results.items():
            df = self._result_payload_to_frame(payload)
            if df.empty:
                continue

            df["ticker"] = ticker
            df["screen_name"] = screen_name
            df["scan_type"] = scan_type

            try:
                key = self.results_client.write_scan_results(
                    scan_type,
                    ticker,
                    screen_name,
                    df,
                    replace=replace,
                    metadata=base_meta,
                )
                writes[ticker] = key
            except Exception as exc:
                if self.logger:
                    self.logger.warning(
                        "Failed to persist results for %s/%s: %s",
                        ticker,
                        screen_name,
                        exc,
                    )
        return writes


    def intraday_momentum_screen(
        self,
        session_starts: List[Union[str, time]] = ["02:30", "08:30"],
        session_ends: List[Union[str, time]] = ["10:30", "13:30"],
        st_momentum_days: int = 3,
        period_length: Optional[Union[int, timedelta]] = None,
        sess_start_hrs: int = 1,
        sess_start_minutes: int = 30,
        sess_end_hrs: Optional[int] = None,
        sess_end_minutes: Optional[int] = None,
        test_vol: bool = True,
        months: Optional[List[int]] = None,
        season: Optional[str] = None,
        _selected_months: Optional[List[int]] = None,
        _precomputed_sessions: Optional[Dict[str, Dict[str, any]]] = None,
        use_regime_filtering: bool = False,
        regime_col: Optional[str] = None,
        target_regimes: Optional[List[int]] = None,
        max_workers: Optional[int] = None,
        show_progress: bool = True,
        tz: str = "America/Chicago",
    ) -> Dict[str, Dict[str, any]]:
        """
        Screen for intraday momentum patterns across multiple sessions.

        Parameters:
        -----------
        session_starts : List[Union[str, time]]
            List of session start times (e.g., ["02:30", "08:30"])
        session_ends : List[Union[str, time]]
            List of session end times (e.g., ["10:30", "13:30"])
        st_momentum_days : int
            Number of days for short-term momentum calculation
        sess_start_hrs : int
            Hours from session start to measure opening momentum
        sess_start_minutes : int
            Minutes from session start to measure opening momentum
        sess_end_hrs : Optional[int]
            Hours from session end for closing momentum (defaults to sess_start_hrs)
        sess_end_minutes : Optional[int]
            Minutes from session end for closing momentum (defaults to sess_start_minutes)
        test_vol : bool
            Whether to test volume patterns
        months : Optional[List[int]]
            Specific months to analyze (1-12). If None, analyzes all months
            Example: [1, 2, 12] for Jan, Feb, Dec
        season : Optional[str]
            Season to analyze: 'winter', 'spring', 'summer', 'fall'
            Overrides months parameter if specified
            - winter: Dec, Jan, Feb (12, 1, 2)
            - spring: Mar, Apr, May (3, 4, 5)
            - summer: Jun, Jul, Aug (6, 7, 8)
            - fall: Sep, Oct, Nov (9, 10, 11)
        use_regime_filtering : bool
            Apply a discrete regime filter to the underlying dataset before computing
            statistics.
        regime_col : Optional[str]
            Name of the regime column used when ``use_regime_filtering`` is True.
        target_regimes : Optional[List[int]]
            Regime states that must be present to include a row in the analysis.
        tz : str
            Olson timezone used to localize ticker data before evaluating the session
            masks (default "America/Chicago").
        session_start : Optional[Union[str, time]]
            Local session start time for filtering intraday bars (default "00:00").
        session_end : Optional[Union[str, time]]
            Local session end time for filtering intraday bars (default "23:59:59").
        tz : str
            Olson timezone string used to interpret the session window.
        include_volume : bool
            Legacy flag retained for backwards compatibility. When True, raises a
            NotImplementedError explaining that volume analytics moved to OrderflowScan.
        _selected_months : Optional[List[int]]
            Internal override for month selection when using cached data.
        _precomputed_sessions : Optional[Dict[str, Dict[str, any]]]
            Pre-filtered session data keyed by ticker for performance.
        use_regime_filtering : bool
            Enable regime-based filtering before computing session statistics.
        regime_col : Optional[str]
            Name of the column containing discrete regime identifiers.
        target_regimes : Optional[List[int]]
            Regime states to include when ``use_regime_filtering`` is True.
        max_workers : Optional[int]
            Maximum number of parallel workers. If None, uses min(32, cpu_count + 4).
        show_progress : bool
            Show progress bar during processing (default: True)

        Returns:
        --------
        Dict[str, Dict[str, any]]
            Results dictionary with momentum analysis for each ticker and session

        Examples:
        ---------
        # Analyze only winter months
        results = screener.intraday_momentum_screen(
            session_starts=["02:30", "08:30"],
            session_ends=["10:30", "13:30"],
            season='winter'
        )

        # Analyze specific months (Q1)
        results = screener.intraday_momentum_screen(
            session_starts=["09:30"],
            session_ends=["16:00"],
            months=[1, 2, 3]
        )
        """
        session_starts, session_ends = self._convert_times(session_starts, session_ends)
        momentum_params = self._build_momentum_params(
            st_momentum_days,
            period_length,
        )

        # Determine which months to analyze (allow override when precomputed)
        selected_months = (
            _selected_months
            if _selected_months is not None
            else self._parse_season_months(months, season)
        )

        # Default closing window to match opening window
        if sess_end_hrs is None:
            sess_end_hrs = sess_start_hrs
        if sess_end_minutes is None:
            sess_end_minutes = sess_start_minutes

        if self.verbose:
            self.logger.info(f"Starting intraday momentum screen for {len(self.tickers)} tickers")
            self.logger.info(f"  Sessions: {len(session_starts)} session(s)")
            self.logger.info(f"  Momentum days: {st_momentum_days}, Opening window: {sess_start_hrs}h {sess_start_minutes}m")
            if selected_months:
                self.logger.info(f"  Filtering to months: {selected_months}")

        results = {}
        precomputed_sessions = _precomputed_sessions or {}

        # Helper function for processing a single ticker
        def _process_single_ticker(t: str) -> Tuple[str, Dict[str, any]]:
            try:
                cache_entry = precomputed_sessions.get(t)
                regime_meta: Optional[Dict[str, Any]] = None

                if cache_entry:
                    is_synthetic = cache_entry.get('is_synthetic', self.synthetic_tickers.get(t, False))
                    ticker_data = cache_entry.get('data')
                    price_col = cache_entry.get('price_col')
                    filtered_months_label = cache_entry.get('filtered_months', selected_months if selected_months else 'all')
                    n_observations = cache_entry.get('n_observations', len(ticker_data) if ticker_data is not None else 0)
                    regime_meta = cache_entry.get('regime_filter')

                    if ticker_data is None or ticker_data.empty:
                        result = {
                            'error': cache_entry.get('error', 'No data available'),
                            'filtered_months': filtered_months_label,
                            'ticker': t,
                            'is_synthetic': is_synthetic,
                            'regime_filter': regime_meta,
                        }
                        if selected_months is not None:
                            result['selected_months'] = selected_months
                        return (t, result)
                else:
                    # Get data for this ticker
                    is_synthetic = self.synthetic_tickers.get(t, False)

                    if is_synthetic:
                        synthetic_obj = self.data[t]
                        ticker_data = synthetic_obj.price if hasattr(synthetic_obj, 'price') else synthetic_obj.data_engine.build_spread_series(return_ohlc=True)
                    else:
                        ticker_data = self.data[t]

                    if ticker_data.empty:
                        return (t, {'error': 'No data available', 'regime_filter': None})

                    ticker_data = self._localize_dataframe(ticker_data, tz)

                    # Filter by months/season if specified
                    if selected_months is not None:
                        ticker_data = self._filter_by_months(ticker_data, selected_months)
                        if ticker_data.empty:
                            return (t, {
                                'error': 'No data available for selected months/season',
                                'selected_months': selected_months,
                                'regime_filter': None,
                            })

                    if use_regime_filtering and regime_col and target_regimes:
                        try:
                            ticker_data = self._filter_by_regime(ticker_data, regime_col, target_regimes)
                        except KeyError:
                            return (
                                t,
                                {
                                    'error': f"Regime column '{regime_col}' missing",
                                    'selected_months': selected_months,
                                    'regime_filter': {'column': regime_col, 'targets': target_regimes},
                                },
                            )

                        if ticker_data.empty:
                            return (
                                t,
                                {
                                    'error': 'No data available for selected regimes',
                                    'selected_months': selected_months,
                                    'regime_filter': {'column': regime_col, 'targets': target_regimes},
                                },
                            )

                        regime_meta = {'column': regime_col, 'targets': list(target_regimes)}

                    price_col = 'Close' if 'Close' in ticker_data.columns else ticker_data.columns[0]
                    filtered_months_label = selected_months if selected_months else 'all'
                    n_observations = len(ticker_data)

                if price_col is None and ticker_data is not None:
                    price_col = 'Close' if 'Close' in ticker_data.columns else ticker_data.columns[0]

                ticker_results = {
                    'ticker': t,
                    'is_synthetic': is_synthetic,
                    'n_observations': n_observations,
                    'filtered_months': filtered_months_label,
                    'regime_filter': regime_meta,
                    'momentum_params': momentum_params,
                }

                for i, (start_time, end_time) in enumerate(zip(session_starts, session_ends)):
                    session_key = f"session_{i}"

                    # Use pre-filtered session data when available
                    session_df = None
                    if cache_entry and 'sessions' in cache_entry:
                        session_df = cache_entry['sessions'].get((start_time, end_time))

                    if session_df is None and ticker_data is not None:
                        session_df = self._extract_session_data(ticker_data, start_time, end_time, price_col)

                    # Perform session momentum analysis with filtered data
                    momentum_stats = self._session_momentum_analysis(
                        ticker=t,
                        session_start=start_time,
                        session_end=end_time,
                        start_hrs=sess_start_hrs,
                        start_mins=sess_start_minutes,
                        end_hrs=sess_end_hrs,
                        end_minutes=sess_end_minutes,
                        momentum_days=st_momentum_days,
                        test_vol=test_vol,
                        data=ticker_data,
                        session_data=session_df,
                        price_col=price_col,
                        is_synthetic=is_synthetic
                    )
                    momentum_stats['momentum_params'] = dict(momentum_params)

                    ticker_results[session_key] = momentum_stats

                return (t, ticker_results)
            except Exception as e:
                if self.verbose:
                    self.logger.error(f"Error processing ticker {t}: {str(e)}")
                return (t, {'error': str(e), 'ticker': t})

        # Process tickers in parallel if max_workers > 1 or None
        if max_workers is None or max_workers > 1:
            with ThreadPoolExecutor(max_workers=max_workers) as executor:
                futures = {executor.submit(_process_single_ticker, ticker): ticker for ticker in self.tickers}

                iterator = as_completed(futures) if not show_progress else tqdm(
                    as_completed(futures),
                    total=len(self.tickers),
                    desc="Momentum Screen",
                    unit="ticker"
                )

                for future in iterator:
                    ticker, result = future.result()
                    results[ticker] = result
        else:
            # Sequential processing with optional progress bar
            iterator = tqdm(self.tickers, desc="Momentum Screen", unit="ticker") if show_progress else self.tickers
            for ticker in iterator:
                ticker_sym, result = _process_single_ticker(ticker)
                results[ticker_sym] = result

        if self.verbose:
            successful = sum(1 for r in results.values() if 'error' not in r)
            self.logger.info(f"Completed momentum screen: {successful}/{len(results)} successful")

        return results

    @staticmethod
    def _coerce_period_minutes(period_length: Optional[Union[int, float, timedelta]]) -> Optional[float]:
        if period_length is None:
            return None
        if isinstance(period_length, timedelta):
            return period_length.total_seconds() / 60.0
        try:
            minutes = float(period_length)
        except (TypeError, ValueError):
            return None
        return minutes

    def _build_momentum_params(
        self,
        st_momentum_days: int,
        period_length: Optional[Union[int, float, timedelta]],
    ) -> Dict[str, Any]:
        params: Dict[str, Any] = {'st_momentum_days': int(st_momentum_days)}
        period_minutes = self._coerce_period_minutes(period_length)
        if period_minutes is not None:
            params['period_length_min'] = period_minutes
        return params

    def st_seasonality_screen(
        self,
        target_times: List[Union[str, time]],
        period_length: Optional[Union[int, timedelta]] = None,
        dayofweek_screen: bool = True,
        months: Optional[List[int]] = None,
        season: Optional[str] = None,
        session_start: Optional[Union[str, time]] = None,
        session_end: Optional[Union[str, time]] = None,
        tz: str = "America/Chicago",
        include_volume: bool = False,
        max_workers: Optional[int] = None,
        show_progress: bool = True,
        use_regime_filtering: bool = False,
        regime_col: Optional[str] = None,
        target_regimes: Optional[List[int]] = None,
    ) -> Dict[str, Dict[str, any]]:
        """
        Screen for seasonality patterns in intraday data.

        Tests for:
        - Day-of-week effects (returns and volatility)
        - Time-of-day predictability (next day/week correlations)
        - Lag autocorrelations at specific times
        - Volatility seasonality
        - Month-specific and seasonal patterns

        Parameters:
        -----------
        target_times : List[Union[str, time]]
            List of times to analyze (e.g., ["09:30", "14:00"])
        period_length : Optional[Union[int, timedelta]]
            Length of period to aggregate (e.g., timedelta(minutes=30))
            If None, uses single-bar returns at target times
        dayofweek_screen : bool
            Whether to analyze day-of-week patterns
        months : Optional[List[int]]
            Specific months to analyze (1-12). If None, analyzes all months
            Example: [1, 2, 12] for Jan, Feb, Dec
        season : Optional[str]
            Season to analyze: 'winter', 'spring', 'summer', 'fall'
            Overrides months parameter if specified
            - winter: Dec, Jan, Feb (12, 1, 2)
            - spring: Mar, Apr, May (3, 4, 5)
            - summer: Jun, Jul, Aug (6, 7, 8)
            - fall: Sep, Oct, Nov (9, 10, 11)

        Returns:
        --------
        Dict[str, Dict[str, any]]
            Results dictionary with seasonality analysis for each ticker. Each ticker
            entry includes metadata describing the session window and the number of
            sessions available after filtering.

        Examples:
        ---------
        # Test specific times for next-day predictability
        results = screener.st_seasonality_screen(
            target_times=["09:30", "14:00"],
            dayofweek_screen=True
        )

        # Test 30-minute windows
        results = screener.st_seasonality_screen(
            target_times=["09:30", "13:00"],
            period_length=timedelta(minutes=30),
            dayofweek_screen=True
        )

        # Analyze only winter months
        results = screener.st_seasonality_screen(
            target_times=["10:00"],
            season='winter',
            dayofweek_screen=True
        )

        # Analyze specific months (Q1)
        results = screener.st_seasonality_screen(
            target_times=["14:00"],
            months=[1, 2, 3],
            dayofweek_screen=True
        )
        """
        if include_volume:
            raise NotImplementedError("Volume analytics moved to OrderflowScan")

        session_start_value = session_start if session_start is not None else "00:00"
        session_end_value = session_end if session_end is not None else "23:59:59"

        session_start_time = self._convert_times([session_start_value])[0]
        session_end_time = self._convert_times([session_end_value])[0]

        # Convert times to time objects
        converted_times = self._convert_times(target_times)
        self._validate_target_times(converted_times, session_start_time, session_end_time)

        # Determine which months to analyze
        selected_months = self._parse_season_months(months, season)

        if self.verbose:
            self.logger.info(f"Starting seasonality screen for {len(self.tickers)} tickers")
            self.logger.info(f"  Target times: {[str(t) for t in converted_times]}")
            self.logger.info(f"  Session window: {session_start_time} to {session_end_time} ({tz})")
            if selected_months:
                self.logger.info(f"  Filtering to months: {selected_months}")

        results = {}

        # Helper function for processing a single ticker
        def _process_single_ticker(ticker: str) -> Tuple[str, Dict[str, any]]:
            try:
                # Get data for this ticker
                is_synthetic = self.synthetic_tickers.get(ticker, False)

                if is_synthetic:
                    synthetic_obj = self.data[ticker]
                    data = synthetic_obj.price if hasattr(synthetic_obj, 'price') else synthetic_obj.data_engine.build_spread_series(return_ohlc=True)
                else:
                    data = self.data[ticker]

                if data.empty:
                    return (ticker, {'error': 'No data available', 'regime_filter': None})

                data = self._localize_dataframe(data, tz)

                # Filter to session window in local timezone
                session_data = filter_session_bars(
                    data,
                    tz,
                    session_start_time,
                    session_end_time,
                )

                if session_data.empty:
                    return (ticker, {
                        'error': 'No data available within session window',
                        'session_start': session_start_time.strftime("%H:%M:%S"),
                        'session_end': session_end_time.strftime("%H:%M:%S"),
                        'tz': tz,
                    })

                if selected_months is not None:
                    session_data = self._filter_by_months(session_data, selected_months)
                    if session_data.empty:
                        return (ticker, {
                            'error': 'No data available for selected months/season',
                            'selected_months': selected_months,
                            'session_start': session_start_time.strftime("%H:%M:%S"),
                            'session_end': session_end_time.strftime("%H:%M:%S"),
                            'tz': tz,
                            'regime_filter': None,
                        })

                regime_meta: Optional[Dict[str, Any]] = None
                if use_regime_filtering and regime_col and target_regimes:
                    try:
                        session_data = self._filter_by_regime(session_data, regime_col, target_regimes)
                    except KeyError:
                        return (
                            ticker,
                            {
                                'error': f"Regime column '{regime_col}' missing",
                                'selected_months': selected_months,
                                'session_start': session_start_time.strftime("%H:%M:%S"),
                                'session_end': session_end_time.strftime("%H:%M:%S"),
                                'tz': tz,
                                'regime_filter': {'column': regime_col, 'targets': target_regimes},
                            },
                        )

                    if session_data.empty:
                        return (
                            ticker,
                            {
                                'error': 'No data available for selected regimes',
                                'selected_months': selected_months,
                                'session_start': session_start_time.strftime("%H:%M:%S"),
                                'session_end': session_end_time.strftime("%H:%M:%S"),
                                'tz': tz,
                                'regime_filter': {'column': regime_col, 'targets': target_regimes},
                            },
                        )

                    regime_meta = {'column': regime_col, 'targets': list(target_regimes)}

                # Determine price column
                price_col = 'Close' if 'Close' in session_data.columns else session_data.columns[0]

                ticker_results = {
                    'ticker': ticker,
                    'is_synthetic': is_synthetic,
                    'n_observations': len(session_data),
                    'filtered_months': selected_months if selected_months else 'all',
                    'regime_filter': regime_meta,
                }

                if isinstance(session_data.index, pd.DatetimeIndex):
                    index_dt = session_data.index
                else:
                    index_dt = pd.to_datetime(session_data.index)
                    session_data.index = index_dt
                if index_dt.tz is None:
                    session_dates = index_dt.normalize()
                else:
                    session_dates = index_dt.tz_convert(tz).normalize()
                months_meta = self._build_months_metadata(session_data.index, tz)

                ticker_results['metadata'] = {
                    'session_start': session_start_time.strftime("%H:%M:%S"),
                    'session_end': session_end_time.strftime("%H:%M:%S"),
                    'tz': tz,
                    'n_sessions': int(session_dates.nunique()),
                    'period_length': self._serialize_period_length(period_length),
                    'month_filter': ",".join(str(m) for m in sorted(selected_months)) if selected_months else None,
                }
                ticker_results['metadata'].update(months_meta)
                ticker_results['metadata']['regime_filter'] = regime_meta

                period_minutes: Optional[int]
                if period_length is None:
                    period_minutes = None
                elif isinstance(period_length, timedelta):
                    period_minutes = int(period_length.total_seconds() // 60)
                else:
                    try:
                        period_minutes = int(period_length)
                    except (TypeError, ValueError):
                        period_minutes = None

                normalized_times = [clock.strftime("%H:%M") for clock in converted_times]

                pattern_context = {
                    'target_times_hhmm': normalized_times,
                    'period_length_min': period_minutes if period_minutes is not None else 0,
                    'months_active': months_meta['months_active'],
                    'months_mask_12': months_meta['months_mask_12'],
                    'months_names': months_meta['months_names'],
                    'regime_filter': regime_meta,
                }
                ticker_results['pattern_context'] = pattern_context
                ticker_results['months_active'] = months_meta['months_active']
                ticker_results['months_mask_12'] = months_meta['months_mask_12']
                ticker_results['months_names'] = months_meta['months_names']

                # Day-of-week analysis
                if dayofweek_screen:
                    dow_results = self._analyze_dayofweek_patterns(session_data, price_col, is_synthetic)
                    ticker_results['dayofweek_returns'] = dow_results['returns']
                    ticker_results['dayofweek_volatility'] = dow_results['volatility']

                # Time-of-day predictability
                time_predictions = {}
                for target_time in converted_times:
                    pred_stats = self._test_time_predictability(
                        session_data,
                        price_col,
                        target_time,
                        is_synthetic,
                        period_length,
                        tz,
                    )
                    enriched_stats = dict(pattern_context)
                    enriched_stats.update(pred_stats)
                    time_predictions[str(target_time)] = enriched_stats

                ticker_results['time_predictability'] = time_predictions

                weekend_pattern = self._compute_weekend_hedging_pattern(
                    session_data,
                    session_start_time,
                    session_end_time,
                    price_col,
                    is_synthetic,
                    tz,
                    pattern_context,
                )

                # Month-by-month analysis if filtering is applied
                if selected_months is not None:
                    month_analysis = self._analyze_by_month(session_data, price_col, is_synthetic, selected_months)
                    ticker_results['month_breakdown'] = month_analysis

                # Rank strongest patterns
                strongest = self._rank_seasonal_strength(ticker_results)
                if weekend_pattern is not None:
                    strongest.append(weekend_pattern)
                ticker_results['strongest_patterns'] = strongest

                return (ticker, ticker_results)
            except Exception as e:
                if self.verbose:
                    self.logger.error(f"Error processing ticker {ticker}: {str(e)}")
                return (ticker, {'error': str(e), 'ticker': ticker})

        # Process tickers in parallel if max_workers > 1 or None
        if max_workers is None or max_workers > 1:
            with ThreadPoolExecutor(max_workers=max_workers) as executor:
                futures = {executor.submit(_process_single_ticker, ticker): ticker for ticker in self.tickers}

                iterator = as_completed(futures) if not show_progress else tqdm(
                    as_completed(futures),
                    total=len(self.tickers),
                    desc="Seasonality Screen",
                    unit="ticker"
                )

                for future in iterator:
                    ticker, result = future.result()
                    results[ticker] = result
        else:
            # Sequential processing with optional progress bar
            iterator = tqdm(self.tickers, desc="Seasonality Screen", unit="ticker") if show_progress else self.tickers
            for ticker in iterator:
                ticker_sym, result = _process_single_ticker(ticker)
                results[ticker_sym] = result

        if self.verbose:
            successful = sum(1 for r in results.values() if 'error' not in r)
            self.logger.info(f"Completed seasonality screen: {successful}/{len(results)} successful")

        return results

    def _prepare_momentum_session_cache(
        self,
        session_pairs: Tuple[Tuple[time, time], ...],
        selected_months: Optional[List[int]],
        *,
        use_regime_filtering: bool = False,
        regime_col: Optional[str] = None,
        target_regimes: Optional[List[int]] = None,
        tz: str = "America/Chicago",
    ) -> Dict[str, Dict[str, any]]:
        """Pre-filter ticker data for momentum screens to avoid redundant work."""
        cache: Dict[str, Dict[str, any]] = {}

        for ticker in self.tickers:
            is_synthetic = self.synthetic_tickers.get(ticker, False)

            if is_synthetic:
                synthetic_obj = self.data[ticker]
                base_data = synthetic_obj.price if hasattr(synthetic_obj, 'price') else synthetic_obj.data_engine.build_spread_series(return_ohlc=True)
            else:
                base_data = self.data[ticker]

            if base_data.empty:
                cache[ticker] = {
                    'data': None,
                    'is_synthetic': is_synthetic,
                    'filtered_months': selected_months if selected_months else 'all',
                    'error': 'No data available'
                }
                continue

            filtered_data = base_data
            filtered_data = self._localize_dataframe(filtered_data, tz)
            if selected_months is not None:
                filtered_data = self._filter_by_months(filtered_data, selected_months)
                if filtered_data.empty:
                    cache[ticker] = {
                        'data': None,
                        'is_synthetic': is_synthetic,
                        'filtered_months': selected_months,
                        'regime_filter': None,
                        'error': 'No data available for selected months/season'
                    }
                    continue

            regime_meta: Optional[Dict[str, Any]] = None
            if use_regime_filtering and regime_col and target_regimes:
                try:
                    filtered_data = self._filter_by_regime(filtered_data, regime_col, target_regimes)
                except KeyError:
                    cache[ticker] = {
                        'data': None,
                        'is_synthetic': is_synthetic,
                        'filtered_months': selected_months if selected_months else 'all',
                        'regime_filter': {'column': regime_col, 'targets': target_regimes},
                        'error': f"Regime column '{regime_col}' missing from data"
                    }
                    continue

                if filtered_data.empty:
                    cache[ticker] = {
                        'data': None,
                        'is_synthetic': is_synthetic,
                        'filtered_months': selected_months if selected_months else 'all',
                        'regime_filter': {'column': regime_col, 'targets': target_regimes},
                        'error': 'No data available for selected regimes'
                    }
                    continue

                regime_meta = {'column': regime_col, 'targets': list(target_regimes)}

            price_col = 'Close' if 'Close' in filtered_data.columns else filtered_data.columns[0]

            session_map: Dict[Tuple[time, time], pd.DataFrame] = {}
            for session_start, session_end in session_pairs:
                session_map[(session_start, session_end)] = self._extract_session_data(
                    filtered_data,
                    session_start,
                    session_end,
                    price_col
                )

            cache[ticker] = {
                'data': filtered_data,
                'is_synthetic': is_synthetic,
                'price_col': price_col,
                'sessions': session_map,
                'n_observations': len(filtered_data),
                'filtered_months': selected_months if selected_months else 'all',
                'regime_filter': regime_meta,
            }

        return cache

    def run_screens(
        self,
        screen_params: List[ScreenParams],
        output_format: str = 'dict'
    ) -> Union[Dict[str, Dict], pd.DataFrame]:
        """
        Run multiple screens with composite outputs.

        This method allows you to run multiple screening configurations
        (e.g., different seasons, months, or screen types) and combine
        the results into a single output.

        Parameters
        ----------
        screen_params : List[ScreenParams]
            List of ScreenParams objects defining each screen to run
        output_format : str, default 'dict'
            Output format: 'dict' returns nested dictionary, 'dataframe' returns flat DataFrame

        Notes
        -----
        Momentum screens share cached session slices when possible so running
        multiple configurations with overlapping hours avoids redundant
        filtering.

        Returns
        -------
        Union[Dict[str, Dict], pd.DataFrame]
            Composite screening results:
            - If 'dict': {screen_name: {ticker: results}}
            - If 'dataframe': Flattened DataFrame with screen_name and ticker as index

        Examples
        --------
        # Run screens for multiple seasons
        >>> screens = [
        ...     ScreenParams(screen_type='momentum', season='winter',
        ...                  session_starts=["02:30"], session_ends=["10:30"]),
        ...     ScreenParams(screen_type='momentum', season='spring',
        ...                  session_starts=["02:30"], session_ends=["10:30"]),
        ...     ScreenParams(screen_type='seasonality', season='summer',
        ...                  target_times=["09:30", "14:00"])
        ... ]
        >>> results = screener.run_screens(screens)
        >>> # Access results: results['winter_momentum']['CL_F']

        # Get results as DataFrame
        >>> df = screener.run_screens(screens, output_format='dataframe')
        >>> # Access: df.loc[('winter_momentum', 'CL_F')]

        # Custom screen names
        >>> screens = [
        ...     ScreenParams(screen_type='momentum', name='asia_session',
        ...                  season='winter', session_starts=["02:30"],
        ...                  session_ends=["08:30"]),
        ...     ScreenParams(screen_type='momentum', name='us_session',
        ...                  season='winter', session_starts=["09:30"],
        ...                  session_ends=["16:00"])
        ... ]
        >>> results = screener.run_screens(screens)
        """
        composite_results = {}
        momentum_cache: Dict[
            Tuple[
                Tuple[time, ...],
                Tuple[time, ...],
                Optional[Tuple[int, ...]],
                Optional[Tuple[str, Tuple[int, ...]]],
            ],
            Dict[str, Dict[str, Any]],
        ] = {}

        for params in screen_params:
            if params.screen_type == 'momentum':
                session_starts, session_ends = self._convert_times(params.session_starts, params.session_ends)
                selected_months = self._parse_season_months(params.months, params.season)
                session_pairs = tuple(zip(session_starts, session_ends))
                months_key = tuple(selected_months) if selected_months else None
                regime_key = None
                if params.use_regime_filtering and params.regime_col and params.target_regimes:
                    regime_key = (params.regime_col, tuple(params.target_regimes))

                cache_key = (tuple(session_starts), tuple(session_ends), months_key, regime_key)

                if cache_key not in momentum_cache:
                    momentum_cache[cache_key] = self._prepare_momentum_session_cache(
                        session_pairs,
                        selected_months,
                        use_regime_filtering=params.use_regime_filtering,
                        regime_col=params.regime_col,
                        target_regimes=params.target_regimes,
                        tz=params.tz,
                    )

                screen_result = self._parse_params(
                    params,
                    session_starts=session_starts,
                    session_ends=session_ends,
                    _selected_months=selected_months,
                    _precomputed_sessions=momentum_cache[cache_key],
                    use_regime_filtering=params.use_regime_filtering,
                    regime_col=params.regime_col,
                    target_regimes=params.target_regimes,
                )
            else:
                # Parse parameters and run appropriate screen
                screen_result = self._parse_params(params)

            if self.auto_write_results and self.results_client:
                try:
                    self.write_results_to_store(
                        params.screen_type,
                        params.name,
                        screen_result,
                    )
                except Exception as exc:
                    if self.logger:
                        self.logger.warning(
                            "Automatic persistence failed for %s (%s): %s",
                            params.name,
                            params.screen_type,
                            exc,
                        )

            # Store results with the screen name as key
            composite_results[params.name] = screen_result

        # Convert to requested format
        if output_format.lower() == 'dataframe':
            return self._composite_to_dataframe(composite_results)
        elif output_format.lower() == 'dict':
            return composite_results
        else:
            raise ValueError(f"output_format must be 'dict' or 'dataframe', got '{output_format}'")

    def _parse_params(self, params: ScreenParams, **kwargs) -> Dict[str, Dict]:
        """
        Parse ScreenParams and execute the appropriate screening method.

        Parameters
        ----------
        params : ScreenParams
            Screen configuration parameters
        **kwargs : dict
            Additional keyword arguments forwarded to the underlying screen method.

        Returns
        -------
        Dict[str, Dict]
            Screening results from the appropriate method

        Raises
        ------
        ValueError
            If screen_type is invalid or required parameters are missing
        """
        if params.screen_type == 'momentum':
            momentum_kwargs = dict(kwargs)
            override_session_starts = momentum_kwargs.pop('session_starts', params.session_starts)
            override_session_ends = momentum_kwargs.pop('session_ends', params.session_ends)
            selected_months_override = momentum_kwargs.pop('_selected_months', None)
            precomputed_sessions = momentum_kwargs.pop('_precomputed_sessions', None)
            override_use_regime_filtering = momentum_kwargs.pop(
                'use_regime_filtering', params.use_regime_filtering
            )
            override_regime_col = momentum_kwargs.pop('regime_col', params.regime_col)
            override_target_regimes = momentum_kwargs.pop('target_regimes', params.target_regimes)

            # Run momentum screen with provided parameters
            return self.intraday_momentum_screen(
                session_starts=override_session_starts,
                session_ends=override_session_ends,
                st_momentum_days=params.st_momentum_days,
                period_length=params.period_length,
                sess_start_hrs=params.sess_start_hrs,
                sess_start_minutes=params.sess_start_minutes,
                sess_end_hrs=params.sess_end_hrs,
                sess_end_minutes=params.sess_end_minutes,
                test_vol=params.test_vol,
                months=params.months,
                season=params.season,
                _selected_months=selected_months_override,
                _precomputed_sessions=precomputed_sessions,
                use_regime_filtering=override_use_regime_filtering,
                regime_col=override_regime_col,
                target_regimes=override_target_regimes,
                tz=params.tz,
                **momentum_kwargs
            )

        elif params.screen_type == 'seasonality':
            # Run seasonality screen with provided parameters
            return self.st_seasonality_screen(
                target_times=params.target_times,
                period_length=params.period_length,
                dayofweek_screen=params.dayofweek_screen,
                months=params.months,
                season=params.season,
                session_start=params.seasonality_session_start,
                session_end=params.seasonality_session_end,
                tz=params.tz,
                use_regime_filtering=params.use_regime_filtering,
                regime_col=params.regime_col,
                target_regimes=params.target_regimes,
            )

        else:
            raise ValueError(f"Invalid screen_type: {params.screen_type}")

    def _composite_to_dataframe(
        self,
        composite_results: Dict[str, Dict[str, Dict]]
    ) -> pd.DataFrame:
        """
        Convert composite screening results to a flattened DataFrame.

        Parameters
        ----------
        composite_results : Dict[str, Dict[str, Dict]]
            Nested dict: {screen_name: {ticker: {metric: value}}}

        Returns
        -------
        pd.DataFrame
            Flattened DataFrame with MultiIndex (screen_name, ticker)

        Notes
        -----
        - Handles nested dictionaries by creating hierarchical column names
        - Preserves all metrics from screening results
        - Creates MultiIndex for easy filtering and grouping
        """
        flattened_rows = []

        for screen_name, ticker_results in composite_results.items():
            for ticker, metrics in ticker_results.items():
                # Flatten nested metrics
                flat_metrics = self._flatten_dict(metrics, parent_key='', sep='_')

                # Add identifying columns
                flat_metrics['screen_name'] = screen_name
                flat_metrics['ticker'] = ticker

                flattened_rows.append(flat_metrics)

        # Create DataFrame
        df = pd.DataFrame(flattened_rows)

        # Set MultiIndex if we have the required columns
        if 'screen_name' in df.columns and 'ticker' in df.columns:
            df = df.set_index(['screen_name', 'ticker'])

        return df

    def _flatten_dict(
        self,
        d: Dict,
        parent_key: str = '',
        sep: str = '_'
    ) -> Dict:
        """
        Flatten a nested dictionary into a single-level dictionary.

        Parameters
        ----------
        d : Dict
            Nested dictionary to flatten
        parent_key : str, default ''
            Prefix for keys (used in recursion)
        sep : str, default '_'
            Separator for nested keys

        Returns
        -------
        Dict
            Flattened dictionary with concatenated keys

        Examples
        --------
        >>> nested = {'a': 1, 'b': {'c': 2, 'd': {'e': 3}}}
        >>> _flatten_dict(nested)
        {'a': 1, 'b_c': 2, 'b_d_e': 3}
        """
        items = []

        for k, v in d.items():
            new_key = f"{parent_key}{sep}{k}" if parent_key else k

            if isinstance(v, dict):
                # Recursively flatten nested dicts
                items.extend(self._flatten_dict(v, new_key, sep=sep).items())
            elif isinstance(v, (list, tuple)):
                # Convert lists/tuples to string representation
                items.append((new_key, str(v)))
            else:
                items.append((new_key, v))

        return dict(items)

    def _session_momentum_analysis(
        self,
        ticker: str,
        session_start: time,
        session_end: time,
        start_hrs: int = 1,
        start_mins: int = 30,
        end_hrs: Optional[int] = None,
        end_minutes: Optional[int] = None,
        momentum_days: int = 3,
        test_vol: bool = True,
        data: Optional[pd.DataFrame] = None,
        session_data: Optional[pd.DataFrame] = None,
        price_col: Optional[str] = None,
        is_synthetic: Optional[bool] = None
    ) -> Dict[str, any]:
        """
        Analyze momentum patterns for a specific trading session.

        Calculates:
        - Opening momentum (first N minutes of session)
        - Closing momentum (last N minutes of session)
        - Full session returns
        - Correlation between open/close momentum
        - Short-term momentum (N-day rolling returns)
        - Volume patterns (if test_vol=True)

        Parameters:
        -----------
        ticker : str
            Ticker symbol to analyze
        session_start : time
            Session start time
        session_end : time
            Session end time
        start_hrs : int
            Hours for opening window
        start_mins : int
            Minutes for opening window
        end_hrs : Optional[int]
            Hours for closing window
        end_minutes : Optional[int]
            Minutes for closing window
        momentum_days : int
            Days for short-term momentum calculation
        test_vol : bool
            Whether to analyze volume patterns
        data : Optional[pd.DataFrame]
            Pre-filtered data to use (e.g., month-filtered). If None, loads from self.data
        session_data : Optional[pd.DataFrame]
            Pre-filtered session slice to avoid recomputing within the method.
        price_col : Optional[str]
            Column to use for price data; inferred if not supplied.
        is_synthetic : Optional[bool]
            Override for synthetic ticker detection when data already provided.

        Returns:
        --------
        Dict[str, any]
            Dictionary with momentum statistics
        """
        # Get data for this ticker if not provided
        if data is None:
            # Load data when not provided
            resolved_is_synthetic = self.synthetic_tickers.get(ticker, False) if is_synthetic is None else is_synthetic

            if resolved_is_synthetic:
                # Extract price data from SyntheticSymbol
                synthetic_obj = self.data[ticker]
                data = synthetic_obj.price if hasattr(synthetic_obj, 'price') else synthetic_obj.data_engine.build_spread_series(return_ohlc=True)
            else:
                data = self.data[ticker]

            is_synthetic = resolved_is_synthetic
        else:
            # If data is provided, determine synthetic status from the ticker when not supplied
            if is_synthetic is None:
                is_synthetic = self.synthetic_tickers.get(ticker, False)

        if data.empty:
            return {'error': 'No data available', 'ticker': ticker}

        # Determine price column based on data type
        if price_col is None:
            price_col = 'Close' if 'Close' in data.columns else data.columns[0]

        # Create time windows
        opening_window = timedelta(hours=start_hrs, minutes=start_mins)
<<<<<<< HEAD
        closing_window = timedelta(hours=end_hrs or start_hrs, minutes=end_minutes or start_mins)
=======
        closing_hours = end_hrs if end_hrs is not None else start_hrs
        closing_minutes = end_mins if end_mins is not None else start_mins
        closing_window = timedelta(hours=closing_hours, minutes=closing_minutes)
        opening_window_minutes = int(opening_window.total_seconds() // 60)
        closing_window_minutes = int(closing_window.total_seconds() // 60)
>>>>>>> 0e2baa1a

        # Extract session data using time of day filtering
        daily_sessions = session_data
        if daily_sessions is None:
            daily_sessions = self._extract_session_data(
                data,
                session_start,
                session_end,
                price_col
            )

        if daily_sessions.empty:
            return {'error': 'No session data found', 'ticker': ticker}

        # Calculate opening momentum (first N minutes of session)
        opening_returns = self._calculate_session_window_returns(
            daily_sessions,
            session_start,
            opening_window,
            price_col,
            is_synthetic
        )

        # Calculate closing momentum (last N minutes of session)
        closing_returns = self._calculate_session_window_returns(
            daily_sessions,
            session_end,
            closing_window,
            price_col,
            is_synthetic,
            from_end=True
        )

        # Calculate full session returns
        full_session_returns = self._calculate_full_session_returns(
            daily_sessions,
            session_start,
            session_end,
            price_col,
            is_synthetic
        )

        # Short-term momentum (N-day rolling returns)
        # IMPORTANT: Use shift(1) to avoid lookahead bias - st_momentum should only include PREVIOUS days
        # Without shift, today's full_session_returns would be included in st_momentum, creating spurious correlations
        st_momentum = full_session_returns.shift(1).rolling(window=momentum_days).sum()

        # Correlation analysis
        correlation_stats = self._calculate_momentum_correlations(
            opening_returns,
            closing_returns,
            st_momentum,
            full_session_returns,
        )

        # Day-of-week breakdown for momentum effects
        dow_momentum_stats = self._analyze_momentum_by_dayofweek(
            opening_returns,
            closing_returns,
            full_session_returns,
            st_momentum
        )

        # Volatility analysis (if requested)
        volatility_stats = None
        if test_vol:
            volatility_stats = self._analyze_volatility_patterns(
                opening_returns,
                closing_returns,
                full_session_returns
            )

        # Compile results with both statistics and raw data for plotting
        results = {
            'ticker': ticker,
            'is_synthetic': is_synthetic,
            'session_start': str(session_start),
            'session_end': str(session_end),
            'sess_start_hrs': int(start_hrs),
            'sess_start_minutes': int(start_mins),
            'sess_end_hrs': int(closing_hours),
            'sess_end_minutes': int(closing_minutes),
            'opening_window_minutes': opening_window_minutes,
            'closing_window_minutes': closing_window_minutes,
            'n_sessions': len(full_session_returns.dropna()),
            'opening_momentum': {
                'mean': float(opening_returns.mean()),
                'std': float(opening_returns.std()),
                'sharpe': float(opening_returns.mean() / opening_returns.std()) if opening_returns.std() > 0 else np.nan,
                'skew': float(opening_returns.skew()),
                'positive_pct': float((opening_returns > 0).sum() / len(opening_returns)) if len(opening_returns) > 0 else np.nan
            },
            'closing_momentum': {
                'mean': float(closing_returns.mean()),
                'std': float(closing_returns.std()),
                'sharpe': float(closing_returns.mean() / closing_returns.std()) if closing_returns.std() > 0 else np.nan,
                'skew': float(closing_returns.skew()),
                'positive_pct': float((closing_returns > 0).sum() / len(closing_returns)) if len(closing_returns) > 0 else np.nan
            },
            'full_session': {
                'mean': float(full_session_returns.mean()),
                'std': float(full_session_returns.std()),
                'sharpe': float(full_session_returns.mean() / full_session_returns.std()) if full_session_returns.std() > 0 else np.nan,
                'skew': float(full_session_returns.skew())
            },
            'st_momentum': {
                'mean': float(st_momentum.mean()),
                'std': float(st_momentum.std()),
                f'{momentum_days}d_autocorr': float(st_momentum.autocorr(lag=1))
            },
            'correlations': correlation_stats,
            # Store raw return series for plotting
            'return_series': {
                'opening_returns': opening_returns,
                'closing_returns': closing_returns,
                'full_session_returns': full_session_returns,
                'st_momentum': st_momentum
            }
        }

        # Add day-of-week momentum breakdown if available
        if dow_momentum_stats:
            results['momentum_by_dayofweek'] = dow_momentum_stats

        # Add volatility analysis if available
        if volatility_stats:
            results['volatility'] = volatility_stats

        return results

    def _extract_session_data(
        self,
        data: pd.DataFrame,
        session_start: time,
        session_end: time,
        price_col: str
    ) -> pd.DataFrame:
        """Extract data within session hours for each day."""
        # Filter by time of day
        mask = (data.index.time >= session_start) & (data.index.time <= session_end)
        return data[mask]

    def _calculate_session_window_returns(
        self,
        session_data: pd.DataFrame,
        anchor_time: time,
        window: timedelta,
        price_col: str,
        is_synthetic: bool,
        from_end: bool = False
    ) -> pd.Series:
        """
        Calculate returns for a specific window within each session using vectorized operations.

        Parameters:
        -----------
        session_data : pd.DataFrame
            Data filtered to session hours
        anchor_time : time
            Time to anchor the window (start or end)
        window : timedelta
            Length of the window
        price_col : str
            Column name for prices/spread values
        is_synthetic : bool
            Whether this is a synthetic spread
        from_end : bool
            If True, window goes backward from anchor_time

        Returns:
        --------
        pd.Series
            Daily returns for the window
        """
        if session_data.empty:
            return pd.Series(dtype=float)

        # Create date column for grouping
        session_data = session_data.copy()
        session_data['date'] = session_data.index.date

        # Create time-based masks for window boundaries
        if from_end:
            # Window goes backward from anchor_time
            window_end_time = anchor_time
            window_start_seconds = (pd.Timestamp.combine(pd.Timestamp.today().date(), anchor_time) - window).time()
            window_mask = (session_data.index.time <= window_end_time) & (session_data.index.time >= window_start_seconds)
        else:
            # Window goes forward from anchor_time
            window_start_time = anchor_time
            window_end_seconds = (pd.Timestamp.combine(pd.Timestamp.today().date(), anchor_time) + window).time()
            window_mask = (session_data.index.time >= window_start_time) & (session_data.index.time <= window_end_seconds)

        # Filter to window
        window_data = session_data[window_mask].copy()

        if window_data.empty:
            return pd.Series(dtype=float)

        # Group by date and get first/last prices
        grouped = window_data.groupby('date')[price_col]
        start_prices = grouped.first()
        end_prices = grouped.last()

        # Calculate returns vectorized
        if is_synthetic:
            # For spreads, use change in spread value
            returns = end_prices - start_prices
        else:
            # For prices, use log return
            # Filter out non-positive prices
            valid_mask = (start_prices > 0) & (end_prices > 0)
            returns = pd.Series(index=start_prices.index, dtype=float)
            returns[valid_mask] = np.log(end_prices[valid_mask] / start_prices[valid_mask])

        return returns.dropna()

    def _calculate_full_session_returns(
        self,
        session_data: pd.DataFrame,
        session_start: time,
        session_end: time,
        price_col: str,
        is_synthetic: bool
    ) -> pd.Series:
        """
        Calculate return from session start to session end for each day using vectorized operations.

        Parameters:
        -----------
        session_data : pd.DataFrame
            Data filtered to session hours
        session_start : time
            Session start time
        session_end : time
            Session end time
        price_col : str
            Column name for prices/spread values
        is_synthetic : bool
            Whether this is a synthetic spread

        Returns:
        --------
        pd.Series
            Daily session returns
        """
        if session_data.empty:
            return pd.Series(dtype=float)

        # Create date column for grouping
        session_data = session_data.copy()
        session_data['date'] = session_data.index.date

        # Group by date and get first/last prices for the full session
        grouped = session_data.groupby('date')[price_col]
        start_prices = grouped.first()
        end_prices = grouped.last()

        # Calculate returns vectorized
        if is_synthetic:
            # For spreads, use change in spread value
            returns = end_prices - start_prices
        else:
            # For prices, use log return
            # Filter out non-positive prices
            valid_mask = (start_prices > 0) & (end_prices > 0)
            returns = pd.Series(index=start_prices.index, dtype=float)
            returns[valid_mask] = np.log(end_prices[valid_mask] / start_prices[valid_mask])

        return returns.dropna()

    def _calculate_momentum_correlations(
        self,
        opening_returns: pd.Series,
        closing_returns: pd.Series,
        st_momentum: pd.Series,
        full_session_returns: pd.Series,
    ) -> Dict[str, float]:
        """Calculate correlations between different momentum measures."""
        # Align series
        combined = pd.DataFrame({
            'open': opening_returns,
            'close': closing_returns,
            'st_mom': st_momentum,
            'full': full_session_returns,
        }).dropna()

        if len(combined) < 10:
            return {
                'open_close_corr': np.nan,
                'open_close_pvalue': np.nan,
                'open_st_mom_corr': np.nan,
                'close_st_mom_corr': np.nan,
                'close_vs_rest_corr': np.nan,
                'close_vs_rest_pvalue': np.nan,
            }

        # Correlation between opening and closing momentum
        open_close_corr, open_close_pval = stats.pearsonr(combined['open'], combined['close'])

        # Correlation between opening momentum and short-term momentum
        open_st_corr, _ = stats.pearsonr(combined['open'], combined['st_mom'])

        # Correlation between closing momentum and short-term momentum
        close_st_corr, _ = stats.pearsonr(combined['close'], combined['st_mom'])

        rest_of_session = combined['full'] - combined['close']
        if len(rest_of_session.unique()) <= 1:
            close_rest_corr = np.nan
            close_rest_pval = np.nan
        else:
            try:
                close_rest_corr, close_rest_pval = stats.pearsonr(combined['close'], rest_of_session)
            except ValueError:
                close_rest_corr = np.nan
                close_rest_pval = np.nan

        return {
            'open_close_corr': float(open_close_corr),
            'open_close_pvalue': float(open_close_pval),
            'open_st_mom_corr': float(open_st_corr),
            'close_st_mom_corr': float(close_st_corr),
            'close_vs_rest_corr': float(close_rest_corr) if not np.isnan(close_rest_corr) else np.nan,
            'close_vs_rest_pvalue': float(close_rest_pval) if not np.isnan(close_rest_pval) else np.nan,
            'n_observations': len(combined)
        }

    def _analyze_momentum_by_dayofweek(
        self,
        opening_returns: pd.Series,
        closing_returns: pd.Series,
        full_session_returns: pd.Series,
        st_momentum: pd.Series
    ) -> Dict[str, any]:
        """
        Analyze if momentum effects are stronger on specific days of the week.

        Tests whether opening momentum, closing momentum, full session returns,
        and short-term momentum show different characteristics on different weekdays.

        Parameters:
        -----------
        opening_returns : pd.Series
            Opening momentum returns (indexed by date)
        closing_returns : pd.Series
            Closing momentum returns (indexed by date)
        full_session_returns : pd.Series
            Full session returns (indexed by date)
        st_momentum : pd.Series
            Short-term momentum (indexed by date)

        Returns:
        --------
        Dict[str, any]
            Dictionary containing:
            - opening_momentum_by_dow: Stats for opening momentum by weekday
            - closing_momentum_by_dow: Stats for closing momentum by weekday
            - full_session_by_dow: Stats for full session by weekday
            - st_momentum_by_dow: Stats for short-term momentum by weekday
            - anova_tests: ANOVA F-tests for each momentum type across weekdays
        """
        weekday_names = ['Monday', 'Tuesday', 'Wednesday', 'Thursday', 'Friday']

        # Combine all series into single DataFrame
        df = pd.DataFrame({
            'opening': opening_returns,
            'closing': closing_returns,
            'full_session': full_session_returns,
            'st_momentum': st_momentum
        }).dropna()

        if len(df) < 10:
            return {
                'error': 'Insufficient data for day-of-week analysis',
                'n': len(df)
            }

        # Ensure index is DatetimeIndex and add weekday column
        if not isinstance(df.index, pd.DatetimeIndex):
            df.index = pd.to_datetime(df.index)
        df['weekday'] = df.index.dayofweek

        # Analyze each momentum type by weekday
        momentum_types = {
            'opening_momentum': 'opening',
            'closing_momentum': 'closing',
            'full_session': 'full_session',
            'st_momentum': 'st_momentum'
        }

        results = {}

        for momentum_name, col_name in momentum_types.items():
            weekday_stats = {}
            weekday_data_for_anova = []

            for dow in range(5):  # Monday=0 to Friday=4
                day_data = df[df['weekday'] == dow][col_name]

                if len(day_data) < 2:
                    continue

                weekday_data_for_anova.append(day_data.values)
                day_name = weekday_names[dow]

                # Calculate statistics for this weekday
                mean_val = day_data.mean()
                std_val = day_data.std()
                sharpe = mean_val / std_val if std_val > 0 else np.nan

                # T-statistic against zero (testing if mean is significantly different from 0)
                t_stat = mean_val / (std_val / np.sqrt(len(day_data))) if std_val > 0 else np.nan

                rest_data = df[df['weekday'] != dow][col_name]
                rest_mean = float(rest_data.mean()) if len(rest_data) else np.nan
                p_value_vs_rest = np.nan
                cohen_d = np.nan
                t_stat_vs_rest = np.nan

                if len(rest_data) >= 5:
                    try:
                        t_stat_vs_rest, p_value_vs_rest = stats.ttest_ind(
                            day_data.values,
                            rest_data.values,
                            equal_var=False,
                            nan_policy='omit'
                        )
                    except Exception:
                        t_stat_vs_rest = np.nan
                        p_value_vs_rest = np.nan

                    var_day = float(day_data.var(ddof=1)) if len(day_data) > 1 else 0.0
                    var_rest = float(rest_data.var(ddof=1)) if len(rest_data) > 1 else 0.0
                    denom = (len(day_data) + len(rest_data) - 2)
                    if denom > 0 and var_day > 0 and var_rest > 0:
                        pooled = np.sqrt(
                            ((len(day_data) - 1) * var_day + (len(rest_data) - 1) * var_rest)
                            / denom
                        )
                        if pooled > 0:
                            cohen_d = (float(mean_val) - rest_mean) / pooled

                months_meta = self._build_months_metadata(day_data.index, None)
                significant_vs_rest = bool(
                    np.isfinite(p_value_vs_rest)
                    and p_value_vs_rest < 0.01
                    and np.isfinite(cohen_d)
                    and abs(cohen_d) >= 0.35
                )

                weekday_stats[day_name] = {
                    'n': len(day_data),
                    'mean': float(mean_val),
                    'std': float(std_val),
                    'sharpe': float(sharpe),
                    'skew': float(day_data.skew()),
                    'positive_pct': float((day_data > 0).sum() / len(day_data)),
                    't_stat': float(t_stat) if not np.isnan(t_stat) else np.nan,
                    'p_value_vs_rest': float(p_value_vs_rest) if np.isfinite(p_value_vs_rest) else np.nan,
                    'mean_vs_rest': float(mean_val - rest_mean) if np.isfinite(rest_mean) else np.nan,
                    'cohen_d_vs_rest': float(cohen_d) if np.isfinite(cohen_d) else np.nan,
                    't_stat_vs_rest': float(t_stat_vs_rest) if np.isfinite(t_stat_vs_rest) else np.nan,
                    'significant_vs_rest': significant_vs_rest,
                    **months_meta,
                }

            # ANOVA test across weekdays for this momentum type
            if len(weekday_data_for_anova) >= 3:
                from scipy.stats import f_oneway
                f_stat, p_value = f_oneway(*weekday_data_for_anova)
                weekday_stats['anova'] = {
                    'f_stat': float(f_stat),
                    'p_value': float(p_value),
                    'significant': p_value < 0.05,
                    'interpretation': (
                        f"Significant day-of-week effect (p={p_value:.4f})" if p_value < 0.05
                        else f"No significant day-of-week effect (p={p_value:.4f})"
                    )
                }

            results[f'{momentum_name}_by_dow'] = weekday_stats

        # Overall summary
        results['summary'] = {
            'total_observations': len(df),
            'n_weekdays_analyzed': 5,
            'significant_patterns': []
        }

        # Identify which momentum types have significant day-of-week effects
        for momentum_name in momentum_types.keys():
            key = f'{momentum_name}_by_dow'
            if key in results and 'anova' in results[key]:
                if results[key]['anova']['significant']:
                    results['summary']['significant_patterns'].append({
                        'momentum_type': momentum_name,
                        'f_stat': results[key]['anova']['f_stat'],
                        'p_value': results[key]['anova']['p_value']
                    })

        return results

    def _analyze_volatility_patterns(
        self,
        opening_returns: pd.Series,
        closing_returns: pd.Series,
        full_session_returns: pd.Series
    ) -> Dict[str, any]:
        """
        Analyze volatility patterns and correlations between opening and closing volatility.

        Tests:
        - Correlation between opening volatility and closing volatility
        - Identifies days with unusually high or low volatility (z-score approach)
        - Analyzes volatility patterns by day of week

        Parameters:
        -----------
        opening_returns : pd.Series
            Opening momentum returns (indexed by date)
        closing_returns : pd.Series
            Closing momentum returns (indexed by date)
        full_session_returns : pd.Series
            Full session returns (indexed by date)

        Returns:
        --------
        Dict[str, any]
            Dictionary containing:
            - opening_closing_vol_correlation: Correlation coefficient between opening and closing volatility
            - vol_correlation_pvalue: P-value for significance
            - vol_correlation_interpretation: Human-readable interpretation
            - high_volatility_days: List of dates with z-score > 2
            - low_volatility_days: List of dates with z-score < -2
            - volatility_by_dayofweek: Mean volatility statistics for each weekday
            - overall_stats: Mean/std/min/max volatility statistics
        """
        weekday_names = ['Monday', 'Tuesday', 'Wednesday', 'Thursday', 'Friday']

        # Combine series into DataFrame
        df = pd.DataFrame({
            'opening': opening_returns,
            'closing': closing_returns,
            'full_session': full_session_returns
        }).dropna()

        if len(df) < 10:
            return {
                'error': 'Insufficient data for volatility analysis',
                'n': len(df)
            }

        # Ensure index is DatetimeIndex
        if not isinstance(df.index, pd.DatetimeIndex):
            df.index = pd.to_datetime(df.index)

        # Calculate realized volatility for opening and closing periods
        # Using rolling standard deviation (5-day window) of returns
        opening_vol = df['opening'].abs().rolling(window=5, min_periods=1).mean()
        closing_vol = df['closing'].abs().rolling(window=5, min_periods=1).mean()
        full_session_vol = df['full_session'].abs().rolling(window=5, min_periods=1).mean()

        # Align volatility series and drop NaN
        vol_df = pd.DataFrame({
            'opening_vol': opening_vol,
            'closing_vol': closing_vol,
            'full_session_vol': full_session_vol
        }).dropna()

        if len(vol_df) < 10:
            return {
                'error': 'Insufficient volatility data after calculation',
                'n': len(vol_df)
            }

        # Test correlation between opening and closing volatility
        opening_closing_corr, corr_pvalue = stats.pearsonr(
            vol_df['opening_vol'],
            vol_df['closing_vol']
        )

        # Calculate z-scores for full session volatility to identify unusual days
        mean_vol = vol_df['full_session_vol'].mean()
        std_vol = vol_df['full_session_vol'].std()

        if std_vol > 0:
            vol_df['z_score'] = (vol_df['full_session_vol'] - mean_vol) / std_vol
        else:
            vol_df['z_score'] = 0.0

        # Identify high volatility days (z-score > 2)
        high_vol_mask = vol_df['z_score'] > 2.0
        high_vol_days = vol_df[high_vol_mask].index.strftime('%Y-%m-%d').tolist()
        high_vol_values = vol_df[high_vol_mask]['full_session_vol'].tolist()

        # Identify low volatility days (z-score < -2)
        low_vol_mask = vol_df['z_score'] < -2.0
        low_vol_days = vol_df[low_vol_mask].index.strftime('%Y-%m-%d').tolist()
        low_vol_values = vol_df[low_vol_mask]['full_session_vol'].tolist()

        # Analyze volatility by day of week
        vol_df['weekday'] = vol_df.index.dayofweek

        volatility_by_dow = {}
        for dow in range(5):  # Monday=0 to Friday=4
            day_data = vol_df[vol_df['weekday'] == dow]

            if len(day_data) < 2:
                continue

            day_name = weekday_names[dow]

            volatility_by_dow[day_name] = {
                'n': len(day_data),
                'mean_opening_vol': float(day_data['opening_vol'].mean()),
                'mean_closing_vol': float(day_data['closing_vol'].mean()),
                'mean_full_session_vol': float(day_data['full_session_vol'].mean()),
                'std_full_session_vol': float(day_data['full_session_vol'].std()),
                'high_vol_days_count': int((day_data['z_score'] > 2.0).sum()),
                'low_vol_days_count': int((day_data['z_score'] < -2.0).sum())
            }

        # Overall statistics
        overall_stats = {
            'mean_opening_vol': float(vol_df['opening_vol'].mean()),
            'std_opening_vol': float(vol_df['opening_vol'].std()),
            'mean_closing_vol': float(vol_df['closing_vol'].mean()),
            'std_closing_vol': float(vol_df['closing_vol'].std()),
            'mean_full_session_vol': float(vol_df['full_session_vol'].mean()),
            'std_full_session_vol': float(vol_df['full_session_vol'].std()),
            'min_vol': float(vol_df['full_session_vol'].min()),
            'max_vol': float(vol_df['full_session_vol'].max()),
            'n_observations': len(vol_df)
        }

        # Interpretation
        if corr_pvalue < 0.05:
            if opening_closing_corr > 0.3:
                interpretation = f"Strong positive correlation (r={opening_closing_corr:.3f}) - opening volatility predicts closing volatility"
            elif opening_closing_corr > 0.1:
                interpretation = f"Moderate positive correlation (r={opening_closing_corr:.3f}) - some predictive relationship"
            elif opening_closing_corr < -0.3:
                interpretation = f"Strong negative correlation (r={opening_closing_corr:.3f}) - volatile opens lead to quiet closes"
            elif opening_closing_corr < -0.1:
                interpretation = f"Moderate negative correlation (r={opening_closing_corr:.3f}) - inverse relationship detected"
            else:
                interpretation = f"Weak but significant correlation (r={opening_closing_corr:.3f})"
        else:
            interpretation = f"No significant correlation (r={opening_closing_corr:.3f}, p={corr_pvalue:.3f})"

        # Compile results
        results = {
            'opening_closing_vol_correlation': float(opening_closing_corr),
            'vol_correlation_pvalue': float(corr_pvalue),
            'vol_correlation_significant': corr_pvalue < 0.05,
            'vol_correlation_interpretation': interpretation,
            'high_volatility_days': [
                {'date': date, 'volatility': float(vol), 'z_score': float(vol_df.loc[pd.to_datetime(date), 'z_score'])}
                for date, vol in zip(high_vol_days, high_vol_values)
            ],
            'low_volatility_days': [
                {'date': date, 'volatility': float(vol), 'z_score': float(vol_df.loc[pd.to_datetime(date), 'z_score'])}
                for date, vol in zip(low_vol_days, low_vol_values)
            ],
            'n_high_vol_days': len(high_vol_days),
            'n_low_vol_days': len(low_vol_days),
            'volatility_by_dayofweek': volatility_by_dow,
            'overall_stats': overall_stats
        }

        return results

    def _analyze_volume_patterns(
        self,
        session_data: pd.DataFrame,
        session_start: time,
        session_end: time
    ) -> Dict[str, any]:
        """
        Analyze volume patterns during sessions using vectorized operations.

        Identifies volume peaks (best times for liquidity) and troughs (worst times for liquidity)
        to help determine optimal trading times.

        Returns:
        --------
        Dict with volume statistics and optimal trading times based on liquidity patterns
        """
        if 'Volume' not in session_data.columns:
            return {}

        # Vectorized approach - create date column and group by
        session_data_copy = session_data.copy()
        session_data_copy['date'] = session_data_copy.index.date
        session_data_copy['time'] = session_data_copy.index.time

        # Group by date and calculate aggregates in one operation
        vol_grouped = session_data_copy.groupby('date')['Volume']
        total_vols = vol_grouped.sum()
        avg_vols = vol_grouped.mean()

        if len(total_vols) == 0:
            return {}

        # Analyze volume by time of day to find peaks and troughs
        time_of_day_vol = session_data_copy.groupby('time')['Volume'].agg(['mean', 'std', 'count'])
        time_of_day_vol = time_of_day_vol[time_of_day_vol['count'] >= 5]  # Minimum 5 observations

        if len(time_of_day_vol) == 0:
            return {
                'avg_daily_total_volume': float(total_vols.mean()),
                'std_daily_total_volume': float(total_vols.std()),
                'avg_bar_volume': float(avg_vols.mean()),
                'volume_trend': float(total_vols.pct_change().mean())
            }

        # Calculate z-scores for volume at each time
        time_of_day_vol['z_score'] = (
            (time_of_day_vol['mean'] - time_of_day_vol['mean'].mean()) /
            time_of_day_vol['mean'].std()
        )

        # Find top 3 volume peaks (high liquidity times)
        peaks = time_of_day_vol.nlargest(3, 'mean')
        peak_times = [
            {
                'time': str(time),
                'avg_volume': float(row['mean']),
                'z_score': float(row['z_score']),
                'n_observations': int(row['count'])
            }
            for time, row in peaks.iterrows()
        ]

        # Find top 3 volume troughs (low liquidity times - avoid trading)
        troughs = time_of_day_vol.nsmallest(3, 'mean')
        trough_times = [
            {
                'time': str(time),
                'avg_volume': float(row['mean']),
                'z_score': float(row['z_score']),
                'n_observations': int(row['count'])
            }
            for time, row in troughs.iterrows()
        ]

        # Identify significant peaks (z-score > 1.0)
        significant_peaks = time_of_day_vol[time_of_day_vol['z_score'] > 1.0]
        optimal_trading_times = [str(t) for t in significant_peaks.index]

        # Identify times to avoid (z-score < -1.0)
        avoid_times_data = time_of_day_vol[time_of_day_vol['z_score'] < -1.0]
        avoid_trading_times = [str(t) for t in avoid_times_data.index]

        # Calculate volume concentration (what % of volume occurs in top 20% of bars)
        top_20_pct_threshold = time_of_day_vol['mean'].quantile(0.8)
        top_20_pct_volume = time_of_day_vol[time_of_day_vol['mean'] >= top_20_pct_threshold]['mean'].sum()
        total_avg_volume = time_of_day_vol['mean'].sum()
        volume_concentration = float(top_20_pct_volume / total_avg_volume) if total_avg_volume > 0 else 0.0

        return {
            # Overall volume statistics
            'avg_daily_total_volume': float(total_vols.mean()),
            'std_daily_total_volume': float(total_vols.std()),
            'avg_bar_volume': float(avg_vols.mean()),
            'volume_trend': float(total_vols.pct_change().mean()),

            # Volume concentration metrics
            'volume_concentration': volume_concentration,
            'n_time_periods_analyzed': len(time_of_day_vol),

            # Peak volume times (best for trading - high liquidity)
            'volume_peaks': peak_times,
            'optimal_trading_times': optimal_trading_times,

            # Trough volume times (worst for trading - low liquidity)
            'volume_troughs': trough_times,
            'avoid_trading_times': avoid_trading_times,

            # Summary statistics
            'peak_to_trough_ratio': float(peaks['mean'].mean() / troughs['mean'].mean()) if troughs['mean'].mean() > 0 else np.nan,
            'volume_volatility_by_time': float(time_of_day_vol['mean'].std() / time_of_day_vol['mean'].mean()) if time_of_day_vol['mean'].mean() > 0 else np.nan
        }

    def _analyze_dayofweek_patterns(
        self,
        data: pd.DataFrame,
        price_col: str,
        is_synthetic: bool
    ) -> Dict[str, Dict]:
        """
        Analyze return and volatility patterns by day of week.

        Parameters:
        -----------
        data : pd.DataFrame
            Price/spread data
        price_col : str
            Column name for prices
        is_synthetic : bool
            Whether data is synthetic spread

        Returns:
        --------
        Dict with 'returns' and 'volatility' keys, each containing weekday stats
        """
        # Calculate returns
        if is_synthetic:
            returns = data[price_col].diff()
        else:
            valid_mask = data[price_col] > 0
            returns = pd.Series(index=data.index, dtype=float)
            prices = data[price_col][valid_mask]
            returns[valid_mask] = np.log(prices / prices.shift(1))

        returns = returns.dropna()

        # Add weekday labels
        df = pd.DataFrame({'return': returns, 'weekday': returns.index.dayofweek})
        weekday_names = ['Monday', 'Tuesday', 'Wednesday', 'Thursday', 'Friday']

        # Returns analysis by weekday
        returns_stats = {}
        weekday_returns = []

        for dow in range(5):  # Monday=0 to Friday=4
            day_data = df[df['weekday'] == dow]['return']
            if len(day_data) < 2:
                continue

            weekday_returns.append(day_data.values)
            day_name = weekday_names[dow]

            returns_stats[day_name] = {
                'n': len(day_data),
                'mean': float(day_data.mean()),
                'std': float(day_data.std()),
                'sharpe': float(day_data.mean() / day_data.std()) if day_data.std() > 0 else np.nan,
                'skew': float(day_data.skew()),
                'positive_pct': float((day_data > 0).sum() / len(day_data)),
                't_stat': float(day_data.mean() / (day_data.std() / np.sqrt(len(day_data)))) if day_data.std() > 0 else np.nan
            }

        # ANOVA test across weekdays
        if len(weekday_returns) >= 3:
            from scipy.stats import f_oneway
            f_stat, p_value = f_oneway(*weekday_returns)
            returns_stats['anova'] = {
                'f_stat': float(f_stat),
                'p_value': float(p_value),
                'significant': p_value < 0.05
            }

        # Volatility analysis by weekday
        volatility_stats = {}

        for dow in range(5):
            day_data = df[df['weekday'] == dow]['return']
            if len(day_data) < 2:
                continue

            day_name = weekday_names[dow]
            realized_vol = day_data.std()

            volatility_stats[day_name] = {
                'n': len(day_data),
                'realized_vol': float(realized_vol),
                'mean_abs_return': float(day_data.abs().mean()),
                'vol_of_vol': float(day_data.rolling(5).std().std()) if len(day_data) > 10 else np.nan
            }

        return {
            'returns': returns_stats,
            'volatility': volatility_stats
        }

    def _test_time_predictability(
        self,
        data: pd.DataFrame,
        price_col: str,
        target_time: time,
        is_synthetic: bool,
        period_length: Optional[timedelta] = None,
        tz: Optional[str] = None,
    ) -> Dict[str, any]:
        """
        Test if returns at a specific time predict future returns.

        Parameters:
        -----------
        data : pd.DataFrame
            Price/spread data
        price_col : str
            Column name for prices
        target_time : time
            Time of day to analyze
        is_synthetic : bool
            Whether data is synthetic spread
        period_length : Optional[timedelta]
            Length of window to aggregate (if None, use single bar)
        tz : Optional[str]
            Timezone used for month derivation.

        Returns:
        --------
        Dict with correlation statistics for various lags and weekday breakdown for next-week correlation
        """
        from ..utils.seasonal import tod_mask, aggregate_window, log_returns

        # Calculate returns
        if is_synthetic:
            ret = data[price_col].diff()
        else:
            ret = log_returns(data[price_col])

        ret = ret.dropna()

        # Extract returns at target time
        mask = tod_mask(ret.index, target_time.strftime("%H:%M"))

        if period_length:
            # Aggregate window
            window_bars = int(period_length.total_seconds() / 60 / 5)  # Assuming 5-min bars
            daily_returns = aggregate_window(ret, mask, window_bars)
        else:
            # Single bar at target time
            daily_returns = ret[mask]

        # Ensure we have a DatetimeIndex before grouping by date
        if not isinstance(daily_returns.index, pd.DatetimeIndex):
            daily_returns.index = pd.to_datetime(daily_returns.index)

        # Group by date
        daily_returns = daily_returns.groupby(daily_returns.index.date).sum()
        daily_returns.index = pd.to_datetime(daily_returns.index)

        months_meta = self._build_months_metadata(daily_returns.index, tz)

        if len(daily_returns) < 20:
            return {
                'n': len(daily_returns),
                'next_day_corr': np.nan,
                'next_day_pvalue': np.nan,
                'next_week_corr': np.nan,
                'next_week_pvalue': np.nan,
                'error': 'Insufficient data',
                **months_meta,
            }

        # Next-day correlation
        x_1d = daily_returns[:-1].values
        y_1d = daily_returns[1:].values
        if len(x_1d) >= 20:
            r_1d, p_1d = stats.pearsonr(x_1d, y_1d)
        else:
            r_1d, p_1d = np.nan, np.nan

        # Next-week correlation (5-7 business days)
        lag_week = 5
        if len(daily_returns) > lag_week + 10:
            x_1w = daily_returns[:-lag_week].values
            y_1w = daily_returns[lag_week:].values
            r_1w, p_1w = stats.pearsonr(x_1w, y_1w)
        else:
            r_1w, p_1w = np.nan, np.nan

        # Analyze which days of the week show the pattern most strongly
        weekday_analysis = None
        if not np.isnan(r_1w) and p_1w < 0.05:
            weekday_analysis = self._analyze_weekday_prevalence(daily_returns, lag_week)

        result = {
            'n': len(daily_returns),
            'mean_return': float(daily_returns.mean()),
            'std_return': float(daily_returns.std()),
            'next_day_corr': float(r_1d) if not np.isnan(r_1d) else np.nan,
            'next_day_pvalue': float(p_1d) if not np.isnan(p_1d) else np.nan,
            'next_day_significant': p_1d < 0.05 if not np.isnan(p_1d) else False,
            'next_week_corr': float(r_1w) if not np.isnan(r_1w) else np.nan,
            'next_week_pvalue': float(p_1w) if not np.isnan(p_1w) else np.nan,
            'next_week_significant': p_1w < 0.05 if not np.isnan(p_1w) else False,
            **months_meta,
        }

        # Add weekday prevalence if available
        if weekday_analysis is not None:
            result['weekday_prevalence'] = weekday_analysis

        return result

    def _compute_weekend_hedging_pattern(
        self,
        session_data: pd.DataFrame,
        session_start: time,
        session_end: time,
        price_col: str,
        is_synthetic: bool,
        tz: str,
        pattern_context: Dict[str, Any],
    ) -> Optional[Dict[str, Any]]:
        """Compute Friday→Monday weekend hedging relationship."""

        full_session_returns = self._calculate_full_session_returns(
            session_data,
            session_start,
            session_end,
            price_col,
            is_synthetic,
        )

        if full_session_returns.empty:
            return None

        returns = full_session_returns.sort_index()
        returns.index = pd.to_datetime(returns.index)
        friday_mask = returns.index.dayofweek == 4

        if not friday_mask.any():
            return None

        next_dates = returns.index.to_series().shift(-1)
        next_weekday = next_dates.dt.dayofweek
        monday_values = returns.shift(-1)
        valid_mask = friday_mask & (next_weekday == 0)

        if valid_mask.sum() < 5:
            return None

        friday_returns = returns.loc[valid_mask]
        monday_returns = monday_values.loc[valid_mask]

        try:
            corr, p_val = stats.pearsonr(friday_returns.values, monday_returns.values)
        except ValueError:
            corr, p_val = np.nan, np.nan

        significance_level = 0.05
        if not np.isfinite(p_val) or p_val >= significance_level:
            return None

        pos_mask = friday_returns > 0
        neg_mask = friday_returns < 0
        mean_monday_pos = float(monday_returns[pos_mask].mean()) if pos_mask.any() else np.nan
        mean_monday_neg = float(monday_returns[neg_mask].mean()) if neg_mask.any() else np.nan

        overall_mean = float(monday_returns.mean()) if len(monday_returns) else 0.0
        if np.isnan(overall_mean) or overall_mean == 0:
            bias = 'neutral'
        else:
            bias = 'long' if overall_mean > 0 else 'short'

        months_meta = self._build_months_metadata(friday_returns.index, tz)

        pattern = {
            'type': 'weekend_hedging',
            'pattern_type': 'weekend_hedging',
            'weekday': 'Friday->Monday',
            'n': int(valid_mask.sum()),
            'corr_Fri_Mon': float(corr) if not np.isnan(corr) else np.nan,
            'p_value': float(p_val),
            'mean_Mon_given_Fri_pos': mean_monday_pos,
            'mean_Mon_given_Fri_neg': mean_monday_neg,
            'friday_mean_return': float(friday_returns.mean()),
            'monday_mean_return': float(monday_returns.mean()),
            'bias': bias,
            'description': 'Friday return vs Monday session return linkage',
            'strength': abs(corr) if not np.isnan(corr) else 0.0,
        }

        pattern.update(pattern_context)
        pattern.update(months_meta)

        return pattern

    def _analyze_weekday_prevalence(
        self,
        daily_returns: pd.Series,
        lag_week: int = 5
    ) -> Dict[str, any]:
        """
        Analyze which days of the week show the strongest predictive relationship.

        Parameters:
        -----------
        daily_returns : pd.Series
            Daily returns with date index
        lag_week : int
            Lag period for prediction (default: 5 days)

        Returns:
        --------
        Dict with weekday-specific correlations and statistics
        """
        weekday_names = ['Monday', 'Tuesday', 'Wednesday', 'Thursday', 'Friday']

        # Convert index to datetime if needed
        if not isinstance(daily_returns.index, pd.DatetimeIndex):
            daily_returns.index = pd.to_datetime(daily_returns.index)

        # Create DataFrame with current and lagged returns
        df = pd.DataFrame({
            'current': daily_returns,
            'lagged': daily_returns.shift(lag_week),
            'weekday': daily_returns.index.dayofweek
        }).dropna()

        if len(df) < 10:
            return {
                'error': 'Insufficient data for weekday analysis',
                'n': len(df)
            }

        # Calculate correlation for each weekday
        weekday_correlations = {}
        weekday_counts = {}

        for dow in range(5):  # Monday=0 to Friday=4
            day_data = df[df['weekday'] == dow]

            if len(day_data) < 5:  # Need minimum 5 observations
                continue

            # Calculate correlation for this weekday
            if len(day_data) >= 5:
                try:
                    corr, p_val = stats.pearsonr(day_data['lagged'], day_data['current'])
                    months_meta = self._build_months_metadata(day_data.index, None)
                    weekday_correlations[weekday_names[dow]] = {
                        'correlation': float(corr),
                        'p_value': float(p_val),
                        'n': len(day_data),
                        'significant': p_val < 0.05,
                        'abs_correlation': abs(corr),
                        **months_meta,
                    }
                    weekday_counts[weekday_names[dow]] = len(day_data)
                except:
                    continue

        if not weekday_correlations:
            return {
                'error': 'No weekdays with sufficient data',
                'n': len(df)
            }

        # Identify strongest days (by absolute correlation)
        sorted_days = sorted(
            weekday_correlations.items(),
            key=lambda x: x[1]['abs_correlation'],
            reverse=True
        )

        # Get top days where pattern is most prevalent
        strongest_days = [day for day, stats in sorted_days[:3]]

        # Calculate mean correlation across significant days
        significant_correlations = [
            stats['correlation']
            for day, stats in weekday_correlations.items()
            if stats['significant']
        ]

        result = {
            'by_weekday': weekday_correlations,
            'strongest_days': strongest_days,
            'most_prevalent_day': sorted_days[0][0] if sorted_days else None,
            'most_prevalent_correlation': sorted_days[0][1]['correlation'] if sorted_days else np.nan,
            'n_significant_days': sum(1 for stats in weekday_correlations.values() if stats['significant']),
            'mean_correlation_significant': float(np.mean(significant_correlations)) if significant_correlations else np.nan,
            'total_observations': len(df),
            **self._build_months_metadata(df.index, None),
        }


        return result

    def _rank_seasonal_strength(
        self,
        ticker_results: Dict[str, any]
    ) -> List[Dict[str, any]]:
        """
        Identify and rank the strongest seasonal patterns.

        Parameters:
        -----------
        ticker_results : Dict
            Complete results for a ticker

        Returns:
        --------
        List of strongest patterns sorted by significance
        """
        patterns = []
        pattern_context = ticker_results.get('pattern_context', {}) or {}
        regime_meta = pattern_context.get('regime_filter')

        # Check day-of-week return patterns
        if 'dayofweek_returns' in ticker_results:
            dow_returns = ticker_results['dayofweek_returns']

            # Check ANOVA significance
            if 'anova' in dow_returns and dow_returns['anova']['significant']:
                patterns.append({
                    'type': 'weekday_returns',
                    'description': 'Significant day-of-week return pattern',
                    'f_stat': dow_returns['anova']['f_stat'],
                    'p_value': dow_returns['anova']['p_value'],
                    'strength': abs(dow_returns['anova']['f_stat']),
                    'months_active': ticker_results.get('months_active'),
                    'months_mask_12': ticker_results.get('months_mask_12'),
                    'months_names': ticker_results.get('months_names'),
                    'regime_filter': regime_meta,
                })

            # Check individual weekday t-stats
            for day in ['Monday', 'Tuesday', 'Wednesday', 'Thursday', 'Friday']:
                if day in dow_returns:
                    day_stats = dow_returns[day]
                    t_stat = day_stats.get('t_stat', 0)
                    if abs(t_stat) > 1.96:  # ~95% confidence
                        weekday_pattern = {
                            'type': 'weekday_mean',
                            'day': day,
                            'description': f'{day} has significant mean return',
                            'mean': day_stats['mean'],
                            't_stat': t_stat,
                            'p_value': 2 * (1 - stats.t.cdf(abs(t_stat), df=day_stats['n']-1)) if day_stats['n'] > 1 else 1.0,
                            'strength': abs(t_stat),
                            'months_active': day_stats.get('months_active'),
                            'months_mask_12': day_stats.get('months_mask_12'),
                            'months_names': day_stats.get('months_names'),
                            'regime_filter': regime_meta,
                        }
                        patterns.append(weekday_pattern)

        # Check time predictability
        if 'time_predictability' in ticker_results:
            for time_key, pred_stats in ticker_results['time_predictability'].items():
                time_label = str(pred_stats.get('time') or time_key)
                # Next-day prediction
                if pred_stats.get('next_day_significant', False):
                    pattern_entry = {
                        'type': 'time_predictive_nextday',
                        'time': time_label,
                        'description': f'{time_label} predicts next day return',
                        'correlation': pred_stats['next_day_corr'],
                        'p_value': pred_stats['next_day_pvalue'],
                        'strength': abs(pred_stats['next_day_corr']),
                        'months_active': pred_stats.get('months_active'),
                        'months_mask_12': pred_stats.get('months_mask_12'),
                        'months_names': pred_stats.get('months_names'),
                        'target_times_hhmm': pred_stats.get('target_times_hhmm'),
                        'period_length_min': pred_stats.get('period_length_min'),
                        'regime_filter': pred_stats.get('regime_filter', regime_meta),
                    }
                    patterns.append(pattern_entry)

                # Next-week prediction
                if pred_stats.get('next_week_significant', False):
                    pattern_entry = {
                        'type': 'time_predictive_nextweek',
                        'time': time_label,
                        'description': f'{time_label} predicts next week return',
                        'correlation': pred_stats['next_week_corr'],
                        'p_value': pred_stats['next_week_pvalue'],
                        'strength': abs(pred_stats['next_week_corr']),
                        'months_active': pred_stats.get('months_active'),
                        'months_mask_12': pred_stats.get('months_mask_12'),
                        'months_names': pred_stats.get('months_names'),
                        'target_times_hhmm': pred_stats.get('target_times_hhmm'),
                        'period_length_min': pred_stats.get('period_length_min'),
                        'regime_filter': pred_stats.get('regime_filter', regime_meta),
                    }

                    # Add weekday prevalence information if available
                    if 'weekday_prevalence' in pred_stats:
                        weekday_info = pred_stats['weekday_prevalence']
                        most_prevalent = weekday_info.get('most_prevalent_day')
                        if most_prevalent:
                            pattern_entry['most_prevalent_day'] = most_prevalent
                            strongest_days = weekday_info.get('strongest_days') or []
                            if not isinstance(strongest_days, (list, tuple)):
                                strongest_days = [strongest_days]
                            pattern_entry['strongest_days'] = list(strongest_days)
                            pattern_entry['description'] = (
                                f'{time_label} predicts next week return '
                                f'(strongest on {most_prevalent})'
                            )

                    patterns.append(pattern_entry)

        # Sort by strength (descending)
        patterns.sort(key=lambda x: x.get('strength', 0), reverse=True)

        return patterns

    def _parse_season_months(
        self,
        months: Optional[List[int]],
        season: Optional[str]
    ) -> Optional[List[int]]:
        """
        Parse season string or month list into month numbers.

        Parameters:
        -----------
        months : Optional[List[int]]
            Explicit month numbers (1-12)
        season : Optional[str]
            Season name ('winter', 'spring', 'summer', 'fall')

        Returns:
        --------
        Optional[List[int]]
            List of month numbers, or None for all months
        """
        # Season overrides explicit months
        if season is not None:
            season_map = {
                'winter': [12, 1, 2],
                'spring': [3, 4, 5],
                'summer': [6, 7, 8],
                'fall': [9, 10, 11],
                'autumn': [9, 10, 11]  # Alias for fall
            }
            season_lower = season.lower()
            if season_lower not in season_map:
                raise ValueError(
                    f"Invalid season '{season}'. "
                    f"Must be one of: {list(season_map.keys())}"
                )
            return season_map[season_lower]

        if months is not None:
            # Validate month numbers
            if not all(1 <= m <= 12 for m in months):
                raise ValueError("Month numbers must be between 1 and 12")
            return sorted(months)

        return None  # All months

    def _filter_by_months(
        self,
        data: pd.DataFrame,
        months: List[int]
    ) -> pd.DataFrame:
        """Return ``data`` restricted to the supplied calendar ``months``."""

        if data.empty:
            return data

        if not isinstance(data.index, pd.DatetimeIndex):
            coerced = pd.to_datetime(data.index, errors='coerce')
            data = data.copy()
            data.index = coerced

        month_mask = data.index.month.isin(months)
        return data.loc[month_mask]

    def _filter_by_regime(
        self,
        data: pd.DataFrame,
        regime_col: str,
        target_regimes: List[int],
    ) -> pd.DataFrame:
        """Return rows where ``regime_col`` belongs to ``target_regimes``."""

        if data.empty:
            return data

        if regime_col not in data.columns:
            raise KeyError(regime_col)

        return data.loc[data[regime_col].isin(target_regimes)]

    def _localize_dataframe(self, data: pd.DataFrame, tz: Optional[str]) -> pd.DataFrame:
        """Return ``data`` with both the index and ``ts`` column converted to ``tz``."""

        if data is None or data.empty or not tz:
            return data

        if isinstance(data.index, pd.DatetimeIndex):
            idx = data.index
        else:
            idx = pd.to_datetime(data.index, errors='coerce')

        result = data.copy()

        try:
            if isinstance(idx, pd.DatetimeIndex):
                if idx.tz is None:
                    idx = idx.tz_localize(tz)
                else:
                    idx = idx.tz_convert(tz)
        except (TypeError, ValueError):
            pass

        result.index = idx

        if 'ts' in result.columns:
            ts = pd.to_datetime(result['ts'], errors='coerce')
            if isinstance(ts, pd.Series):
                try:
                    if ts.dt.tz is None:
                        ts = ts.dt.tz_localize(tz)
                    else:
                        ts = ts.dt.tz_convert(tz)
                except (TypeError, ValueError):
                    pass
                result['ts'] = ts

        return result

    @staticmethod
    def _months_mask_12(months: List[int]) -> str:
        mask = ['0'] * 12
        for month in months:
            if 1 <= month <= 12:
                mask[month - 1] = '1'
        return ''.join(mask)

    def _build_months_metadata(
        self,
        index: Union[pd.Index, pd.Series, Sequence],
        tz: Optional[str],
    ) -> Dict[str, Any]:
        if isinstance(index, pd.Series):
            base_index = index.index if isinstance(index.index, pd.DatetimeIndex) else pd.Index(index)
        else:
            base_index = pd.Index(index)

        if not isinstance(base_index, pd.DatetimeIndex):
            dt_index = pd.to_datetime(base_index, errors='coerce')
        else:
            dt_index = base_index

        if tz:
            try:
                if dt_index.tz is None:
                    dt_index = dt_index.tz_localize(tz)
                else:
                    dt_index = dt_index.tz_convert(tz)
            except (TypeError, ValueError):
                pass

        months = sorted({int(month) for month in dt_index.month if not pd.isna(month)})
        mask = self._months_mask_12(months) if months else '0' * 12
        names = [calendar.month_abbr[m] for m in months]

        return {
            'months_active': months,
            'months_mask_12': mask,
            'months_names': names,
        }

    def _analyze_by_month(
        self,
        data: pd.DataFrame,
        price_col: str,
        is_synthetic: bool,
        selected_months: List[int]
    ) -> Dict[int, Dict[str, any]]:
        """
        Analyze returns and volatility for each selected month.

        Parameters:
        -----------
        data : pd.DataFrame
            Price/spread data (already filtered by selected_months)
        price_col : str
            Column name for prices
        is_synthetic : bool
            Whether data is synthetic spread
        selected_months : List[int]
            Months to analyze

        Returns:
        --------
        Dict mapping month number to statistics
        """
        # Calculate returns
        if is_synthetic:
            returns = data[price_col].diff()
        else:
            valid_mask = data[price_col] > 0
            returns = pd.Series(index=data.index, dtype=float)
            prices = data[price_col][valid_mask]
            returns[valid_mask] = np.log(prices / prices.shift(1))

        returns = returns.dropna()

        # Add month labels
        df = pd.DataFrame({'return': returns, 'month': returns.index.month})

        month_names = {
            1: 'January', 2: 'February', 3: 'March', 4: 'April',
            5: 'May', 6: 'June', 7: 'July', 8: 'August',
            9: 'September', 10: 'October', 11: 'November', 12: 'December'
        }

        month_stats = {}

        for month_num in selected_months:
            month_data = df[df['month'] == month_num]['return']

            if len(month_data) < 2:
                continue

            month_stats[month_num] = {
                'month_name': month_names[month_num],
                'n': len(month_data),
                'mean': float(month_data.mean()),
                'std': float(month_data.std()),
                'sharpe': float(month_data.mean() / month_data.std()) if month_data.std() > 0 else np.nan,
                'skew': float(month_data.skew()),
                'positive_pct': float((month_data > 0).sum() / len(month_data)),
                'realized_vol': float(month_data.std()),
                'mean_abs_return': float(month_data.abs().mean())
            }

        # Compare months if we have multiple
        if len(month_stats) > 1:
            month_returns = [df[df['month'] == m]['return'].values
                           for m in selected_months
                           if m in df['month'].values]

            if len(month_returns) >= 2:
                from scipy.stats import f_oneway
                f_stat, p_value = f_oneway(*month_returns)
                month_stats['anova'] = {
                    'f_stat': float(f_stat),
                    'p_value': float(p_value),
                    'significant': p_value < 0.05,
                    'description': 'Test for differences across selected months'
                }

        return month_stats

    def cot_positioning_screener(self, data, start_date, end_date, check_for_update=True):

        return

    def monthly_seasonality_screen(
        self,
        use_log_returns: bool = True,
        test_lag_months: int = 2,
        test_annual_predictability: bool = True,
        test_prewindow: bool = True,
        prewindow_days: Tuple[int, int] = (90, 60)
    ) -> Dict[str, Dict[str, any]]:
        """
        Screen for monthly and longer-term seasonal patterns.

        Tests for:
        - Monthly return seasonality (mean, std, z-scores by month)
        - Last year same-month predictability
        - Previous N months predictive power
        - Pre-window (60-90 days before) predictive power
        - Abnormal months (statistical outliers)

        Parameters:
        -----------
        use_log_returns : bool
            Use log returns for regular tickers (True) or simple returns (False)
        test_lag_months : int
            Number of previous months to test for predictability (default: 2)
        test_annual_predictability : bool
            Test if last year's same month predicts this year's month
        test_prewindow : bool
            Test if pre-window (60-90 days before) predicts monthly returns
        prewindow_days : Tuple[int, int]
            Days before/after for pre-window (default: (90, 60) = 90 days before to 60 days before)

        Returns:
        --------
        Dict[str, Dict[str, any]]
            Results dictionary with monthly seasonality analysis for each ticker

        Examples:
        ---------
        # Full monthly seasonality analysis
        results = screener.monthly_seasonality_screen()

        # Test only lag month predictability
        results = screener.monthly_seasonality_screen(
            test_annual_predictability=False,
            test_prewindow=False,
            test_lag_months=3
        )
        """
        results = {}

        for ticker in self.tickers:
            # Get data for this ticker
            is_synthetic = self.synthetic_tickers.get(ticker, False)

            if is_synthetic:
                synthetic_obj = self.data[ticker]
                data = synthetic_obj.price if hasattr(synthetic_obj, 'price') else synthetic_obj.data_engine.build_spread_series(return_ohlc=True)
            else:
                data = self.data[ticker]

            if data.empty:
                results[ticker] = {'error': 'No data available'}
                continue

            # Determine price column
            price_col = 'Close' if 'Close' in data.columns else data.columns[0]
            prices = data[price_col]

            ticker_results = {
                'ticker': ticker,
                'is_synthetic': is_synthetic,
                'n_observations': len(data),
                'date_range': (str(data.index[0]), str(data.index[-1]))
            }

            # Calculate monthly statistics and abnormal months
            # First calculate monthly returns, then pass to abnormal_months
            from ..utils.seasonal import monthly_returns
            # Convert Series to DataFrame for monthly_returns function
            price_df = prices.to_frame(name=price_col)
            monthly_ret = monthly_returns(price_df, price_col=price_col, use_log_returns=use_log_returns and not is_synthetic)
            monthly_stats = abnormal_months(monthly_ret)
            ticker_results['monthly_statistics'] = self._format_monthly_stats(monthly_stats)

            # Test annual predictability (last year's month predicts this year)
            if test_annual_predictability:
                # last_year_predicts_this_year expects monthly returns Series, not prices
                annual_pred = last_year_predicts_this_year(monthly_ret)
                ticker_results['annual_predictability'] = self._format_annual_predictability(annual_pred)

            # Test lag month predictability (previous N months)
            if test_lag_months > 0:
                lag_pred = self._test_lag_month_predictability(
                    prices,
                    test_lag_months,
                    use_log_returns and not is_synthetic
                )
                ticker_results['lag_month_predictability'] = lag_pred

            # Test pre-window predictability
            if test_prewindow:
                # prewindow_predicts_month expects DataFrame with prices, not Series
                prewindow_pred = prewindow_predicts_month(
                    price_df,
                    price_col=price_col,
                    use_log_returns=use_log_returns and not is_synthetic
                )
                ticker_results['prewindow_predictability'] = {
                    'prewindow_days': prewindow_days,
                    'correlation': float(prewindow_pred['r']),  # Fixed: was 'correlation', should be 'r'
                    'p_value': float(prewindow_pred['p_value']),
                    'significant': prewindow_pred['p_value'] < 0.05,
                    'interpretation': self._interpret_correlation(
                        prewindow_pred['r'],  # Fixed: was 'correlation', should be 'r'
                        prewindow_pred['p_value']
                    )
                }

            # Rank strongest patterns
            strongest = self._rank_monthly_patterns(ticker_results)
            ticker_results['strongest_patterns'] = strongest

            results[ticker] = ticker_results

        return results

    def _format_monthly_stats(
        self,
        monthly_stats: Dict[str, any]
    ) -> Dict[str, any]:
        """
        Format output from abnormal_months() utility.

        Parameters:
        -----------
        monthly_stats : Dict
            Raw output from abnormal_months()

        Returns:
        --------
        Dict with formatted monthly statistics
        """
        month_names = {
            1: 'January', 2: 'February', 3: 'March', 4: 'April',
            5: 'May', 6: 'June', 7: 'July', 8: 'August',
            9: 'September', 10: 'October', 11: 'November', 12: 'December'
        }

        formatted = {}

        for month_num, stats in monthly_stats.items():
            if month_num == 'abnormal':
                formatted['abnormal_months'] = stats
                continue

            month_name = month_names.get(month_num, f'Month_{month_num}')

            formatted[month_name] = {
                'month_number': month_num,
                'n_observations': stats.get('n', 0),
                'mean_return': float(stats.get('mean', np.nan)),
                'std_return': float(stats.get('std', np.nan)),
                'z_score': float(stats.get('z_score', np.nan)),
                'is_abnormal': stats.get('is_abnormal', False),
                'sharpe': float(stats['mean'] / stats['std']) if stats.get('std', 0) > 0 else np.nan
            }

        return formatted

    def _format_annual_predictability(
        self,
        annual_pred: pd.DataFrame
    ) -> Dict[str, any]:
        """
        Format output from last_year_predicts_this_year() utility.

        Parameters:
        -----------
        annual_pred : pd.DataFrame
            Raw output from last_year_predicts_this_year() (DataFrame with columns: n, slope, r, p_value)

        Returns:
        --------
        Dict with formatted annual predictability results
        """
        # Calculate average correlation and p-value across all months
        avg_r = annual_pred['r'].mean()
        avg_p_value = annual_pred['p_value'].mean()
        n_significant = (annual_pred['p_value'] < 0.05).sum()

        return {
            'correlation': float(avg_r) if not np.isnan(avg_r) else np.nan,
            'p_value': float(avg_p_value) if not np.isnan(avg_p_value) else np.nan,
            'significant': n_significant > 0,  # At least one month is significant
            'n_significant_months': int(n_significant),
            'interpretation': self._interpret_correlation(
                avg_r if not np.isnan(avg_r) else 0,
                avg_p_value if not np.isnan(avg_p_value) else 1.0
            )
        }

    def _test_lag_month_predictability(
        self,
        prices: pd.Series,
        n_lags: int,
        use_log_returns: bool
    ) -> Dict[str, any]:
        """
        Test if previous N months predict current month returns.

        Parameters:
        -----------
        prices : pd.Series
            Price data
        n_lags : int
            Number of lag months to test
        use_log_returns : bool
            Whether to use log returns

        Returns:
        --------
        Dict with lag correlations and statistics
        """
        from ..utils.seasonal import monthly_returns

        # Calculate monthly returns
        # Convert Series to DataFrame for monthly_returns function
        price_col = prices.name if prices.name else 'price'
        price_df = prices.to_frame(name=price_col)
        monthly_ret = monthly_returns(price_df, price_col=price_col, use_log_returns=use_log_returns)

        lag_results = {}

        for lag in range(1, n_lags + 1):
            # Shift returns by lag months
            lagged = monthly_ret.shift(lag)

            # Align and drop NaNs
            aligned = pd.DataFrame({
                'current': monthly_ret,
                f'lag_{lag}': lagged
            }).dropna()

            if len(aligned) < 10:
                lag_results[f'lag_{lag}_months'] = {
                    'n': len(aligned),
                    'correlation': np.nan,
                    'p_value': np.nan,
                    'significant': False,
                    'error': 'Insufficient data'
                }
                continue

            # Calculate correlation
            corr, p_val = stats.pearsonr(aligned['current'], aligned[f'lag_{lag}'])

            lag_results[f'lag_{lag}_months'] = {
                'n': len(aligned),
                'correlation': float(corr),
                'p_value': float(p_val),
                'significant': p_val < 0.05,
                'interpretation': self._interpret_lag_correlation(lag, corr, p_val)
            }

        # Summary
        significant_lags = [k for k, v in lag_results.items() if v.get('significant', False)]
        lag_results['summary'] = {
            'n_significant_lags': len(significant_lags),
            'significant_lags': significant_lags,
            'has_momentum': len(significant_lags) > 0
        }

        return lag_results

    def _interpret_lag_correlation(
        self,
        lag: int,
        correlation: float,
        p_value: float
    ) -> str:
        """
        Generate human-readable interpretation of lag correlation.

        Parameters:
        -----------
        lag : int
            Lag in months
        correlation : float
            Correlation coefficient
        p_value : float
            Statistical significance

        Returns:
        --------
        str
            Interpretation
        """
        if np.isnan(correlation) or np.isnan(p_value):
            return "Insufficient data"

        if p_value >= 0.05:
            return f"No significant relationship with {lag} month(s) ago"

        if correlation > 0.3:
            return f"Strong positive momentum - good {lag} month(s) ago predicts good performance"
        elif correlation > 0.1:
            return f"Moderate positive momentum - {lag} month(s) ago has predictive power"
        elif correlation < -0.3:
            return f"Strong mean reversion - good {lag} month(s) ago predicts poor performance"
        elif correlation < -0.1:
            return f"Moderate mean reversion - {lag} month(s) ago shows reversal tendency"
        else:
            return f"Weak relationship with {lag} month(s) ago"

    def _interpret_correlation(
        self,
        correlation: float,
        p_value: float
    ) -> str:
        """
        Generate human-readable interpretation of correlation.

        Parameters:
        -----------
        correlation : float
            Correlation coefficient
        p_value : float
            Statistical significance

        Returns:
        --------
        str
            Interpretation
        """
        if np.isnan(correlation) or np.isnan(p_value):
            return "Insufficient data"

        if p_value >= 0.05:
            return "No significant relationship"

        if abs(correlation) > 0.5:
            strength = "Very strong"
        elif abs(correlation) > 0.3:
            strength = "Strong"
        elif abs(correlation) > 0.1:
            strength = "Moderate"
        else:
            strength = "Weak"

        direction = "positive" if correlation > 0 else "negative"

        return f"{strength} {direction} relationship (statistically significant)"

    def _rank_monthly_patterns(
        self,
        ticker_results: Dict[str, any]
    ) -> List[Dict[str, any]]:
        """
        Identify and rank the strongest monthly patterns.

        Parameters:
        -----------
        ticker_results : Dict
            Complete results for a ticker

        Returns:
        --------
        List of strongest patterns sorted by significance
        """
        patterns = []

        # Check for abnormal months
        if 'monthly_statistics' in ticker_results:
            monthly_stats = ticker_results['monthly_statistics']

            if 'abnormal_months' in monthly_stats:
                for month in monthly_stats['abnormal_months']:
                    patterns.append({
                        'type': 'abnormal_month',
                        'month': month,
                        'description': f'{month} shows abnormal returns',
                        'strength': abs(monthly_stats[month].get('z_score', 0))
                    })

            # Check for high Sharpe months
            for month_name, stats in monthly_stats.items():
                if month_name == 'abnormal_months':
                    continue

                sharpe = stats.get('sharpe', 0)
                if not np.isnan(sharpe) and abs(sharpe) > 0.5:
                    patterns.append({
                        'type': 'high_sharpe_month',
                        'month': month_name,
                        'sharpe': sharpe,
                        'description': f'{month_name} has high risk-adjusted returns',
                        'strength': abs(sharpe)
                    })

        # Annual predictability
        if 'annual_predictability' in ticker_results:
            annual = ticker_results['annual_predictability']
            if annual.get('significant', False):
                patterns.append({
                    'type': 'annual_seasonality',
                    'description': 'Last year same-month predicts this year',
                    'correlation': annual['correlation'],
                    'p_value': annual['p_value'],
                    'strength': abs(annual['correlation'])
                })

        # Lag month predictability
        if 'lag_month_predictability' in ticker_results:
            lag_pred = ticker_results['lag_month_predictability']

            for lag_key, lag_stats in lag_pred.items():
                if lag_key == 'summary':
                    continue

                if lag_stats.get('significant', False):
                    patterns.append({
                        'type': 'lag_month_momentum',
                        'lag': lag_key,
                        'description': f'{lag_key.replace("_", " ")} shows predictive power',
                        'correlation': lag_stats['correlation'],
                        'p_value': lag_stats['p_value'],
                        'strength': abs(lag_stats['correlation'])
                    })

        # Pre-window predictability
        if 'prewindow_predictability' in ticker_results:
            prewindow = ticker_results['prewindow_predictability']
            if prewindow.get('significant', False):
                patterns.append({
                    'type': 'prewindow_predictor',
                    'description': f'Pre-window {prewindow["prewindow_days"]} days predicts monthly returns',
                    'correlation': prewindow['correlation'],
                    'p_value': prewindow['p_value'],
                    'strength': abs(prewindow['correlation'])
                })

        # Sort by strength (descending)
        patterns.sort(key=lambda x: x.get('strength', 0), reverse=True)

        return patterns


    def _convert_times(self,session_starts:List, session_ends:Optional[List]=None) -> datetime:
        s_start = []
        if session_ends:
            s_end = []
        for i, session in enumerate(session_starts):
            s_start.append(
                session_starts[i] if isinstance(session_starts[i], time) else datetime.strptime(session_starts[i],
                                                                                                "%H:%M").time())
            if session_ends:
                s_end.append(session_ends[i] if isinstance(session_ends[i], time) else datetime.strptime(session_ends[i],
                                                                                                     "%H:%M").time())
        if session_ends:
            return s_start, s_end
        else:
            return s_start

    @staticmethod
    def _time_in_session(target: time, session_start: time, session_end: time) -> bool:
        start_us = (session_start.hour * 3600 + session_start.minute * 60 + session_start.second) * 1_000_000 + session_start.microsecond
        end_us = (session_end.hour * 3600 + session_end.minute * 60 + session_end.second) * 1_000_000 + session_end.microsecond
        target_us = (target.hour * 3600 + target.minute * 60 + target.second) * 1_000_000 + target.microsecond

        if start_us <= end_us:
            return start_us <= target_us <= end_us
        return target_us >= start_us or target_us <= end_us

    def _validate_target_times(
        self,
        target_times: List[time],
        session_start: time,
        session_end: time,
    ) -> None:
        for target_time in target_times:
            if not self._time_in_session(target_time, session_start, session_end):
                raise ValueError(
                    f"Target time {target_time.strftime('%H:%M:%S')} falls outside the session window "
                    f"{session_start.strftime('%H:%M:%S')} - {session_end.strftime('%H:%M:%S')}"
                )

    def plot_momentum_scatter(
        self,
        results: Dict[str, Dict[str, any]],
        ticker: str,
        session_key: str = 'session_0',
        x_var: str = 'opening_returns',
        y_var: str = 'closing_returns',
        show_regression: bool = True,
        title: Optional[str] = None
    ):
        """
        Create scatter plot of momentum returns for analysis.

        Parameters:
        -----------
        results : Dict[str, Dict[str, any]]
            Results from intraday_momentum_screen()
        ticker : str
            Ticker to plot
        session_key : str
            Session to analyze (e.g., 'session_0', 'session_1')
        x_var : str
            Variable for x-axis ('opening_returns', 'closing_returns', 'full_session_returns', 'st_momentum')
        y_var : str
            Variable for y-axis
        show_regression : bool
            Whether to show regression line
        title : Optional[str]
            Custom plot title

        Returns:
        --------
        plotly.graph_objects.Figure
            Interactive scatter plot
        """
        try:
            import plotly.graph_objects as go
            import plotly.express as px
        except ImportError:
            print("Plotly not installed. Install with: pip install plotly")
            return None

        # Extract data
        session_data = results[ticker][session_key]
        return_series = session_data['return_series']

        x_data = return_series[x_var].dropna()
        y_data = return_series[y_var].dropna()

        # Align series
        aligned = pd.DataFrame({x_var: x_data, y_var: y_data}).dropna()

        if len(aligned) < 2:
            print(f"Insufficient data for {ticker} {session_key}")
            return None

        # Create figure
        fig = go.Figure()

        # Scatter plot
        fig.add_trace(go.Scatter(
            x=aligned[x_var],
            y=aligned[y_var],
            mode='markers',
            name='Returns',
            marker=dict(
                size=8,
                color=aligned.index.astype(str),
                colorscale='Viridis',
                showscale=True,
                colorbar=dict(title="Date")
            ),
            text=[f"Date: {d}" for d in aligned.index],
            hovertemplate='<b>%{text}</b><br>' +
                         f'{x_var}: %{{x:.4f}}<br>' +
                         f'{y_var}: %{{y:.4f}}<br>' +
                         '<extra></extra>'
        ))

        # Add regression line
        if show_regression and len(aligned) > 2:
            from scipy.stats import linregress
            slope, intercept, r_value, p_value, std_err = linregress(aligned[x_var], aligned[y_var])

            x_range = np.linspace(aligned[x_var].min(), aligned[x_var].max(), 100)
            y_fit = slope * x_range + intercept

            fig.add_trace(go.Scatter(
                x=x_range,
                y=y_fit,
                mode='lines',
                name=f'Regression (R²={r_value**2:.3f})',
                line=dict(color='red', dash='dash'),
                hovertemplate=f'R² = {r_value**2:.3f}<br>p-value = {p_value:.4f}<extra></extra>'
            ))

        # Layout
        if title is None:
            is_synthetic = session_data['is_synthetic']
            data_type = "Spread Change" if is_synthetic else "Log Returns"
            title = f"{ticker} - {session_key}<br>{x_var} vs {y_var} ({data_type})"

        fig.update_layout(
            title=title,
            xaxis_title=x_var.replace('_', ' ').title(),
            yaxis_title=y_var.replace('_', ' ').title(),
            hovermode='closest',
            template='plotly_white',
            height=600,
            width=800
        )

        return fig

    def plot_all_momentum_relationships(
        self,
        results: Dict[str, Dict[str, any]],
        ticker: str,
        session_key: str = 'session_0'
    ):
        """
        Create comprehensive momentum relationship plots.

        Parameters:
        -----------
        results : Dict[str, Dict[str, any]]
            Results from intraday_momentum_screen()
        ticker : str
            Ticker to analyze
        session_key : str
            Session to analyze

        Returns:
        --------
        Dict[str, plotly.graph_objects.Figure]
            Dictionary of figures with different relationship plots
        """
        try:
            from plotly.subplots import make_subplots
            import plotly.graph_objects as go
        except ImportError:
            print("Plotly not installed. Install with: pip install plotly")
            return None

        plots = {}

        # 1. Opening vs Closing Momentum
        plots['open_vs_close'] = self.plot_momentum_scatter(
            results, ticker, session_key,
            x_var='opening_returns',
            y_var='closing_returns',
            title=f"{ticker} - Opening vs Closing Momentum"
        )

        # 2. Opening vs Full Session
        plots['open_vs_full'] = self.plot_momentum_scatter(
            results, ticker, session_key,
            x_var='opening_returns',
            y_var='full_session_returns',
            title=f"{ticker} - Opening vs Full Session Returns"
        )

        # 3. Closing vs Full Session
        plots['close_vs_full'] = self.plot_momentum_scatter(
            results, ticker, session_key,
            x_var='closing_returns',
            y_var='full_session_returns',
            title=f"{ticker} - Closing vs Full Session Returns"
        )

        # 4. Short-term Momentum vs Opening
        plots['st_mom_vs_open'] = self.plot_momentum_scatter(
            results, ticker, session_key,
            x_var='st_momentum',
            y_var='opening_returns',
            title=f"{ticker} - Short-term Momentum vs Opening Returns"
        )

        # 5. Short-term Momentum vs Closing
        plots['st_mom_vs_close'] = self.plot_momentum_scatter(
            results, ticker, session_key,
            x_var='st_momentum',
            y_var='closing_returns',
            title=f"{ticker} - Short-term Momentum vs Closing Returns"
        )

        return plots

    @classmethod
    def from_scids(
        cls,
        tickers: List[str],
        start_date: Optional[str] = None,
        end_date: Optional[str] = None,
        volume_bucket: Optional[int] = None,
        resample_rule: str = "5min",
        write_db: bool = True,
        file_manager: Optional[IntradayFileManager] = None
    ):
        """
        Create HistoricalScreener from SCID files.

        Parameters:
        -----------
        tickers : List[str]
            List of ticker symbols (without _F suffix)
        start_date : Optional[str]
            Start date in YYYY-MM-DD format (default: None, loads all available)
        end_date : Optional[str]
            End date in YYYY-MM-DD format (default: None, loads to present)
        volume_bucket : Optional[int]
            Volume bucket size for bucketing (default: None, time-based only)
        resample_rule : str
            Resampling rule (default: '5min')
        write_db : bool
            Whether to write to database (default: True)
        file_manager : Optional[IntradayFileManager]
            Existing file manager to reuse (optional - singleton pattern handles Arctic reuse automatically)

        Returns:
        --------
        HistoricalScreener
            Initialized screener with loaded data

        Examples:
        ---------
        # Load all available data (Arctic instance automatically reused)
        screener = HistoricalScreener.from_scids(['CL', 'NG', 'HO'])

        # Load specific date range
        screener = HistoricalScreener.from_scids(
            ['CL', 'NG'],
            start_date='2021-01-01',
            end_date='2024-01-01',
            resample_rule='1T'
        )

        # Multiple screeners automatically share the same Arctic instance
        screener1 = HistoricalScreener.from_scids(['CL'])
        screener2 = HistoricalScreener.from_scids(['NG'])  # Reuses same Arctic connection

        Notes:
        ------
        The IntradayFileManager now uses a singleton pattern for Arctic instances,
        preventing LMDB "already opened" errors automatically. Manual file_manager
        parameter is optional.
        """
        # Reuse existing manager or create new one
        if file_manager is None:
            mgr = IntradayFileManager(DLY_DATA_PATH, arctic_uri=INTRADAY_ADB_PATH)
        else:
            mgr = file_manager

        # Parse dates if provided
        start = datetime.strptime(start_date, "%Y-%m-%d") if start_date else None
        end = datetime.strptime(end_date, "%Y-%m-%d") if end_date else None

        data = {}
        for t in tickers:
            # Add _F suffix if not present
            symbol = t if t.endswith('_F') else f"{t}_F"

            try:
                df = mgr.load_front_month_series(
                    symbol=symbol,
                    start=start,
                    end=end,
                    resample_rule=resample_rule,
                    volume_bucket_size=volume_bucket,
                    detect_gaps=False
                )

                if not df.empty:
                    data[symbol] = df
                    print(f"Loaded {symbol}: {len(df):,} records from {df.index[0]} to {df.index[-1]}")
                    if gaps:
                        print(f"  - {len(gaps)} gaps detected")
                else:
                    print(f"Warning: No data loaded for {symbol}")

            except Exception as e:
                print(f"Error loading {symbol}: {e}")

        if not data:
            raise ValueError("No data loaded for any tickers")

        return cls(data, mgr)

    @classmethod
    def from_dclient(
        cls,
        tickers: List[str],
        start_date: Optional[str] = None,
        end_date: Optional[str] = None,
        columns: Optional[List[str]] = None,
        resample: Optional[str] = None,
        daily: bool = False,
        data_client: Optional[DataClient] = None
    ):
        """
        Create HistoricalScreener from market data using DataClient.

        Parameters:
        -----------
        tickers : List[str]
            List of ticker symbols (with or without _F suffix)
        start_date : Optional[str]
            Start date in YYYY-MM-DD format (default: None, loads all available)
        end_date : Optional[str]
            End date in YYYY-MM-DD format (default: None, loads to present)
        columns : Optional[List[str]]
            Specific columns to load (default: None, loads all columns)
        resample : Optional[str]
            Resample frequency (e.g., 'W', 'M' for weekly/monthly)
        daily : bool
            If True, loads daily data. If False, loads intraday data (default: False)
        data_client : Optional[DataClient]
            Existing DataClient instance (default: None, creates new)

        Returns:
        --------
        HistoricalScreener
            Initialized screener with loaded market data

        Examples:
        ---------
        # Load daily data for multiple tickers
        screener = HistoricalScreener.from_dclient(['CL_F', 'NG_F', 'HO_F'], daily=True)

        # Load intraday data (default)
        screener = HistoricalScreener.from_dclient(['CL_F', 'NG_F'])

        # Load daily data with specific date range
        screener = HistoricalScreener.from_dclient(
            ['CL', 'NG'],
            start_date='2020-01-01',
            end_date='2024-01-01',
            daily=True
        )

        # Load daily data and resample to weekly
        screener = HistoricalScreener.from_dclient(
            ['CL_F', 'NG_F'],
            start_date='2020-01-01',
            resample='W',
            daily=True
        )

        # Load only specific columns
        screener = HistoricalScreener.from_dclient(
            ['CL_F'],
            columns=['Open', 'High', 'Low', 'Close', 'Volume'],
            daily=True
        )

        # Reuse existing DataClient
        client = DataClient()
        screener = HistoricalScreener.from_dclient(['CL_F'], daily=True, data_client=client)

        Notes:
        ------
        - Uses DataClient.query_market_data() to load market data
        - Set daily=True for daily data, daily=False for intraday data
        - Automatically handles ticker symbols with or without _F suffix
        - Returns combined dataset for each ticker
        """
        # Create DataClient if not provided
        if data_client is None:
            client = DataClient()
        else:
            client = data_client

        # Ensure tickers have _F suffix
        normalized_tickers = [t if t.endswith('_F') else f"{t}_F" for t in tickers]

        data = {}
        for ticker in normalized_tickers:
            try:
                # Query market data for this ticker
                df = client.query_market_data(
                    tickers=ticker,
                    start_date=start_date,
                    end_date=end_date,
                    columns=columns,
                    resample=resample,
                    daily=daily,
                    combine_datasets=True
                )

                # Handle both dict and DataFrame returns
                if isinstance(df, dict):
                    # If dict returned, extract the ticker data
                    if ticker in df and not df[ticker].empty:
                        data[ticker] = df[ticker]
                        data_type = "daily" if daily else "intraday"
                        print(f"Loaded {ticker} ({data_type}): {len(df[ticker]):,} records from {df[ticker].index[0]} to {df[ticker].index[-1]}")
                    else:
                        print(f"Warning: No data loaded for {ticker}")
                elif isinstance(df, pd.DataFrame):
                    # If DataFrame returned directly
                    if not df.empty:
                        data[ticker] = df
                        data_type = "daily" if daily else "intraday"
                        print(f"Loaded {ticker} ({data_type}): {len(df):,} records from {df.index[0]} to {df.index[-1]}")
                    else:
                        print(f"Warning: No data loaded for {ticker}")
                else:
                    print(f"Warning: Unexpected data type for {ticker}: {type(df)}")

            except Exception as e:
                print(f"Error loading {ticker}: {e}")

        if not data:
            raise ValueError("No data loaded for any tickers")

        return cls(data, None)

    @classmethod
    def from_parquet(
        cls,
        symbols: List[str],
        parquet_path: Optional[str] = None,
        timeframe: Optional[str] = None,
        volume_bucket_size: Optional[int] = None,
        start: Optional[Union[str, datetime]] = None,
        end: Optional[Union[str, datetime]] = None,
        max_concurrent: int = 5
    ):
        """
        Create HistoricalScreener from Parquet files using AsyncParquetWriter infrastructure.

        Parameters
        ----------
        symbols : List[str]
            List of symbols to load (e.g., ['CL_F', 'NG_F', 'ZC_F'])
        parquet_path : Optional[str]
            Base path for Parquet storage (default: INTRADAY_DATA_PATH from config)
        timeframe : Optional[str]
            Time-based resampling identifier (e.g., '1T', '5T', '15T')
            If None, loads raw tick data
        volume_bucket_size : Optional[int]
            Volume bucket size identifier (e.g., 500, 1000)
            Cannot be used with timeframe
        start : Optional[Union[str, datetime]]
            Start date/datetime filter
        end : Optional[Union[str, datetime]]
            End date/datetime filter
        max_concurrent : int
            Maximum concurrent async reads (default: 5)

        Returns
        -------
        HistoricalScreener
            Initialized screener with loaded parquet data

        Examples
        --------
        # Load 1-minute data for multiple symbols
        >>> screener = HistoricalScreener.from_parquet(
        ...     symbols=['CL_F', 'NG_F'],
        ...     timeframe='1T',
        ...     start='2023-01-01',
        ...     end='2024-01-01'
        ... )

        # Load volume bucket data
        >>> screener = HistoricalScreener.from_parquet(
        ...     symbols=['CL_F'],
        ...     volume_bucket_size=500,
        ...     start=datetime(2023, 1, 1)
        ... )

        # Load from custom path
        >>> screener = HistoricalScreener.from_parquet(
        ...     symbols=['ZC_F', 'ZS_F'],
        ...     parquet_path='F:/Data/intraday/',
        ...     timeframe='5T'
        ... )

        # Load with high concurrency
        >>> screener = HistoricalScreener.from_parquet(
        ...     symbols=['CL_F', 'NG_F', 'HO_F', 'RB_F'],
        ...     timeframe='1T',
        ...     max_concurrent=10
        ... )

        Notes
        -----
        - Uses AsyncParquetWriter for efficient async I/O
        - Automatically handles timezone-aware datetime filtering
        - Parquet files expected at: {parquet_path}/{symbol}/{symbol}_{timeframe}.parquet
        - Returns empty dict for symbols with no data (with warning)
        """
        from ..data.raw_formatting.intraday_manager import AsyncParquetWriter
        import asyncio

        # Initialize AsyncParquetWriter
        writer = AsyncParquetWriter(
            parquet_base_path=parquet_path if parquet_path else None,
            enable_logging=True
        )

        # Convert string dates to datetime if needed
        if start and isinstance(start, str):
            start = pd.to_datetime(start)
        if end and isinstance(end, str):
            end = pd.to_datetime(end)

        # Create async loading coroutine
        async def load_all_symbols():
            semaphore = asyncio.Semaphore(max_concurrent)

            async def load_symbol(symbol: str) -> Tuple[str, Optional[pd.DataFrame]]:
                async with semaphore:
                    try:
                        df = await writer.read_dataframe(
                            symbol=symbol,
                            timeframe=timeframe,
                            volume_bucket_size=volume_bucket_size,
                            start=start,
                            end=end
                        )

                        if df.empty:
                            print(f"Warning: No data loaded for {symbol}")
                            return symbol, None

                        # Print summary
                        freq_str = f"{timeframe}" if timeframe else f"vol{volume_bucket_size}" if volume_bucket_size else "raw"
                        print(f"Loaded {symbol} ({freq_str}): {len(df):,} records from {df.index[0]} to {df.index[-1]}")
                        return symbol, df

                    except Exception as e:
                        print(f"Error loading {symbol}: {e}")
                        return symbol, None

            # Load all symbols concurrently
            tasks = [load_symbol(symbol) for symbol in symbols]
            results = await asyncio.gather(*tasks)
            return results

        # Run the async loading
        loop = asyncio.get_event_loop()
        results = loop.run_until_complete(load_all_symbols())

        # Build data dictionary
        data = {}
        for symbol, df in results:
            if df is not None:
                data[symbol] = df

        if not data:
            raise ValueError(f"No data loaded for any symbols: {symbols}")

        # Create IntradayFileManager instance for compatibility
        mgr = IntradayFileManager(data_path=DLY_DATA_PATH, arctic_uri=INTRADAY_ADB_PATH)

        return cls(data, mgr)


def main():
    return<|MERGE_RESOLUTION|>--- conflicted
+++ resolved
@@ -1484,15 +1484,7 @@
 
         # Create time windows
         opening_window = timedelta(hours=start_hrs, minutes=start_mins)
-<<<<<<< HEAD
         closing_window = timedelta(hours=end_hrs or start_hrs, minutes=end_minutes or start_mins)
-=======
-        closing_hours = end_hrs if end_hrs is not None else start_hrs
-        closing_minutes = end_mins if end_mins is not None else start_mins
-        closing_window = timedelta(hours=closing_hours, minutes=closing_minutes)
-        opening_window_minutes = int(opening_window.total_seconds() // 60)
-        closing_window_minutes = int(closing_window.total_seconds() // 60)
->>>>>>> 0e2baa1a
 
         # Extract session data using time of day filtering
         daily_sessions = session_data

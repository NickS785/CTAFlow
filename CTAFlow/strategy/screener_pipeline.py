--- conflicted
+++ resolved
@@ -940,27 +940,6 @@
         payload = pattern.get("pattern_payload", {}) or {}
         metadata = pattern.get("metadata", {}) or {}
         collected: Dict[str, Any] = {}
-<<<<<<< HEAD
-        aliases = {
-            "weekday": ("weekday", "day", "weekday_name"),
-        }
-        for field in fields:
-            keys_to_try = aliases.get(field, (field,))
-            value: Any = None
-            for key in keys_to_try:
-                if key in payload:
-                    value = payload.get(key)
-                    break
-                if key in metadata:
-                    value = metadata.get(key)
-                    break
-                if key in pattern:
-                    value = pattern.get(key)
-                    break
-            if value is None:
-                value = pattern.get(field)
-            collected[field] = value
-=======
         for field in fields:
             if field in payload:
                 collected[field] = payload.get(field)
@@ -968,7 +947,6 @@
                 collected[field] = metadata.get(field)
             else:
                 collected[field] = pattern.get(field)
->>>>>>> 3c9c69a6
         return collected
 
     @staticmethod
@@ -1516,24 +1494,6 @@
         df = self._prepare_bars_frame(bars_with_features)
         result = bars_with_features.copy()
 
-<<<<<<< HEAD
-        if "ts" in result.columns:
-            ts_source = result["ts"]
-        elif isinstance(result.index, pd.DatetimeIndex):
-            ts_source = result.index
-        else:
-            raise HorizonInputError(
-                "bars_with_features must include a 'ts' column or DatetimeIndex for alignment"
-            )
-
-        ts_frame = pd.DataFrame({"ts": ts_source})
-        ts_aligned = self._sanitize_ts(ts_frame)["ts"]
-        ts_to_index: Dict[pd.Timestamp, List[Any]] = {}
-        for idx_label, ts_value in zip(result.index, ts_aligned):
-            ts_to_index.setdefault(ts_value, []).append(idx_label)
-
-=======
->>>>>>> 3c9c69a6
         for gate_col, _, returns_x_series, _, _, _, _ in self._iter_pattern_returns(
             df,
             patterns,

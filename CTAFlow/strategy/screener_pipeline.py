"""Feature pipeline that converts screener patterns into sparse gates.

The :class:`ScreenerPipeline` class consumes the pattern payloads produced by
seasonality and orderflow screeners and materialises them as boolean "gate"
columns on a price/volume bar DataFrame. Each gate is accompanied by a set of
sidecar columns (strength metrics, metadata, bias direction, etc.) so that the
result can be consumed directly by downstream strategy research code.

The implementation is intentionally vectorised – even when hundreds of patterns
are supplied, the transformations operate via boolean masks instead of Python
loops so that millions of rows can be processed quickly.
"""

from __future__ import annotations

import numbers
import re
from collections.abc import Iterable as IterableABC, Sequence as SequenceABC
from datetime import time as time_cls
from typing import TYPE_CHECKING, Any, Dict, Iterable, List, Mapping, MutableMapping, Optional, Sequence, Tuple, NamedTuple

import numpy as np
import pandas as pd
from pandas.api.types import is_scalar

if TYPE_CHECKING:  # pragma: no cover - import for type checking only
    from CTAFlow.screeners.pattern_extractor import PatternExtractor
    from .sessionizer import Sessionizer

from .backtester import ScreenerBacktester
from .prediction_to_position import PredictionToPosition

__all__ = [
    "ScreenerPipeline",
    "extract_ticker_patterns",
    "HorizonMapper",
    "HorizonSpec",
    "ScreenerBacktester",
    "PredictionToPosition",
]


def _is_numeric(value: Any) -> bool:
    return isinstance(value, numbers.Number) and not isinstance(value, bool)


def extract_ticker_patterns(
    ticker: str,
    data: Mapping[str, pd.DataFrame],
    extractors: Sequence["PatternExtractor"],
    *,
    pattern_types: Optional[Iterable[str]] = None,
    screen_names: Optional[Iterable[str]] = None,
    pipeline: Optional["ScreenerPipeline"] = None,
) -> pd.DataFrame:
    """Extract screener pattern columns for ``ticker`` without bar data duplicates.

    The helper consolidates patterns from multiple :class:`PatternExtractor`
    instances, materialises the corresponding features once via
    :class:`ScreenerPipeline`, and returns only the resulting pattern columns.

    Parameters
    ----------
    ticker:
        The symbol whose patterns should be extracted.
    data:
        Mapping of ticker symbols to their bar data.
    extractors:
        Sequence of :class:`PatternExtractor` instances supplying pattern
        payloads.
    pattern_types:
        Optional iterable of pattern types to include. When provided the
        extractor output is filtered accordingly.
    screen_names:
        Optional iterable of screen identifiers to include.
    pipeline:
        Optional :class:`ScreenerPipeline` instance. When omitted a fresh
        instance is created with default settings.

    Returns
    -------
    pandas.DataFrame
        DataFrame containing only the pattern columns generated for
        ``ticker``. When no patterns are available an empty DataFrame with the
        same index as the source bar data is returned.
    """

    if ticker not in data:
        raise KeyError(f"Ticker '{ticker}' is not present in the provided data mapping")

    bars = data[ticker]
    if pipeline is None:
        pipeline = ScreenerPipeline()

    baseline = pipeline.build_features(bars, [])
    baseline_columns = set(baseline.columns)

    combined_patterns: Dict[str, Mapping[str, Any]] = {}
    for extractor in extractors:
        filtered = extractor.filter_patterns(
            ticker,
            pattern_types=pattern_types,
            screen_names=screen_names,
        )
        for key, pattern in filtered.items():
            combined_patterns.setdefault(key, pattern)

    if not combined_patterns:
        return pd.DataFrame(index=bars.index.copy())

    enriched = pipeline.build_features(bars, combined_patterns)
    pattern_columns = [col for col in enriched.columns if col not in baseline_columns]

    if not pattern_columns:
        return pd.DataFrame(index=enriched.index.copy())

    return enriched.loc[:, pattern_columns].copy()


class ScreenerPipeline:
    """Normalise screener output and append sparse feature gates to bar data."""

    #: Pattern types handled by the seasonal extractor branch
    _SEASONAL_TYPES = {
        "weekday_mean",
        "weekday_returns",
        "time_predictive_nextday",
        "time_predictive_nextweek",
        "weekend_hedging",
    }

    #: Pattern types handled by the orderflow extractor branch
    _ORDERFLOW_TYPES = {
        "orderflow_week_of_month",
        "orderflow_weekly",
        "orderflow_peak_pressure",
    }

    #: Pattern types emitted by the momentum extractor
    _MOMENTUM_TYPES = {
        "momentum_weekday",
        "momentum_oc",
        "momentum_cc",
        "momentum_sc",
    }

    def __init__(self, tz: str = "America/Chicago", time_match: str = "auto", log: Any = None) -> None:
        """Configure the pipeline.

        Parameters
        ----------
        tz:
            Timezone used to localise naive timestamps. Existing aware timestamps
            are converted into this zone so that month and weekday logic remains
            consistent.
        time_match:
            Controls how intraday time comparisons are performed. Accepted
            values are ``"auto"`` (default), ``"hms"`` (second resolution),
            and ``"hmsf"`` (microsecond precision).
        log:
            Optional logger with a ``warning`` method for non-fatal issues.
        """

        if time_match not in {"auto", "hms", "hmsf"}:
            raise ValueError("time_match must be one of {'auto', 'hms', 'hmsf'}")

        self.tz = tz
        self.time_match = time_match
        self.log = log
        self.allow_naive_ts = False
        self.nan_policy = "drop"
        self.asof_tolerance = None
        self.return_clip = (-0.5, 0.5)
        self.sessionizer = None

    # ------------------------------------------------------------------
    # Public API
    # ------------------------------------------------------------------
    def build_features(
        self,
        bars: pd.DataFrame,
        patterns: Any,
        *,
        allowed_months: Optional[Iterable[int]] = None,
    ) -> pd.DataFrame:
        """Return a copy of ``bars`` with pattern gates appended.

        Parameters
        ----------
        bars:
            Bar data containing a ``ts`` timestamp column. The column is
            normalised to be timezone-aware and enriched with calendar columns
            used by the gate logic.
        patterns:
            Seasonality and orderflow pattern payloads. This can be the mapping
            returned by :class:`~CTAFlow.screeners.pattern_extractor.PatternExtractor`,
            a list of pattern dictionaries, or a single pattern dictionary.
        allowed_months:
            Optional iterable of calendar months. When provided the emitted gate
            columns are zeroed outside of the specified months.
        """

        df = self._validate_bars(bars)
        df = self._ensure_time_cols(df)

        gate_columns: List[str] = []
        for key, pattern in self._items_from_patterns(patterns):
            try:
                created = self._dispatch(df, pattern, key)
            except Exception as exc:  # pragma: no cover - defensive logging path
                if self.log is not None and hasattr(self.log, "warning"):
                    self.log.warning("[screener_pipeline] skipping '%s': %s", key, exc)
                continue

            gate_columns.extend(created)

        if gate_columns:
            any_active = df[gate_columns].any(axis=1)
            df["any_pattern_active"] = any_active.astype(np.int8)
        else:
            df["any_pattern_active"] = 0

        if allowed_months is not None:
            allowed_set = {int(month) for month in allowed_months}
            month_mask = df["ts"].dt.month.isin(sorted(allowed_set))
            gate_cols = [col for col in df.columns if col.endswith("_gate")]
            if gate_cols:
                df.loc[~month_mask, gate_cols] = 0
                df["any_pattern_active"] = df[gate_cols].any(axis=1).astype(np.int8)
            else:
                df["any_pattern_active"] = 0

        return df

    def backtest_threshold(
        self,
        bars_with_features: pd.DataFrame,
        patterns: Any,
        *,
        threshold: float = 0.0,
        use_side_hint: bool = True,
        annualisation: int = 252,
        risk_free_rate: float = 0.0,
        include_metadata: Optional[Iterable[str]] = None,
        prediction_resolver: Optional[PredictionToPosition] = None,
        **build_xy_kwargs: Any,
    ) -> Dict[str, Any]:
        """Materialise decision rows and run a threshold backtest."""

        xy_kwargs = dict(build_xy_kwargs)
        combined_meta: List[str] = []

        def _extend_meta(source: Any) -> None:
            if source is None:
                return
            if isinstance(source, str):
                combined_meta.append(source)
                return
            combined_meta.extend(list(source))

        _extend_meta(xy_kwargs.pop("include_metadata", None))
        _extend_meta(include_metadata)
        combined_meta.append("correlation")
        xy_kwargs["include_metadata"] = list(dict.fromkeys(filter(None, combined_meta)))

        tester = ScreenerBacktester(
            annualisation=annualisation,
            risk_free_rate=risk_free_rate,
        )

        policy_map = {"auto": "auto", "hms": "second", "hmsf": "microsecond"}
        mapper_time_match = policy_map.get(self.time_match, "auto")

        if "time_match" in xy_kwargs:
            override = xy_kwargs["time_match"]
            if override in policy_map:
                xy_kwargs["time_match"] = policy_map[override]

        mapper = HorizonMapper(
            tz=self.tz,
            allow_naive_ts=getattr(self, "allow_naive_ts", False),
            time_match=mapper_time_match,
            nan_policy=getattr(self, "nan_policy", "drop"),
            return_clip=getattr(self, "return_clip", (-0.5, 0.5)),
            asof_tolerance=getattr(self, "asof_tolerance", None),
            log=self.log,
            sessionizer=getattr(self, "sessionizer", None),
        )

        xy = mapper.build_xy(bars_with_features, patterns, **xy_kwargs)
        resolver = prediction_resolver if prediction_resolver is not None else PredictionToPosition()
        return tester.threshold(
            xy,
            threshold=threshold,
            use_side_hint=use_side_hint,
            prediction_resolver=resolver,
        )

    # ------------------------------------------------------------------
    # Normalisation helpers
    # ------------------------------------------------------------------
    def _validate_bars(self, bars: pd.DataFrame) -> pd.DataFrame:
        if not isinstance(bars, pd.DataFrame):
            raise TypeError("bars must be a pandas DataFrame")

        if "ts" in bars.columns:
            df = bars.copy()
        elif isinstance(bars.index, pd.DatetimeIndex):
            df = bars.copy()
            df["ts"] = bars.index
        else:
            raise ValueError("bars must contain a 'ts' column or a DatetimeIndex")

        df["ts"] = pd.to_datetime(df["ts"], errors="coerce")
        if df["ts"].isna().any():
            raise ValueError("bars['ts'] contains non-coercible timestamps")

        tz = self.tz
        ts = df["ts"]
        if ts.dt.tz is None:
            df["ts"] = ts.dt.tz_localize(tz)
        else:
            df["ts"] = ts.dt.tz_convert(tz)

        return df

    def _ensure_time_cols(self, df: pd.DataFrame) -> pd.DataFrame:
        out = df.copy()
        ts = out["ts"].dt.tz_convert(self.tz)

        out["month"] = ts.dt.month.astype(np.int8)
        out["weekday"] = ts.dt.day_name()
        out["weekday_lower"] = out["weekday"].str.lower()
        out["weekday_idx"] = ts.dt.weekday.astype(np.int8)

        normalized = ts.dt.normalize()
        first_of_month = normalized - pd.to_timedelta(ts.dt.day - 1, unit="D")
        wom = 1 + ((ts.dt.day + first_of_month.dt.weekday - 1) // 7)
        out["wom"] = wom.astype(np.int8)

        out["clock_time"] = ts.dt.strftime("%H:%M:%S")
        out["clock_time_us"] = ts.dt.strftime("%H:%M:%S.%f")

        if "session_id" not in out.columns:
            out["session_id"] = ts.dt.strftime("%Y-%m-%d")

        return out

    @classmethod
    def _items_from_patterns(cls, patterns: Any) -> Iterable[Tuple[str, Mapping[str, Any]]]:
        if patterns is None:
            return ()

        return tuple(cls._iter_patterns(patterns))

    @classmethod
    def _iter_patterns(
        cls, obj: Any, key_hint: Optional[str] = None
    ) -> Iterable[Tuple[str, Mapping[str, Any]]]:
        if hasattr(obj, "pattern_type") and hasattr(obj, "as_dict"):
            try:
                pattern_dict = dict(obj.as_dict())  # type: ignore[assignment]
            except Exception:  # pragma: no cover - defensive guard
                pattern_dict = {}
            if "pattern_payload" not in pattern_dict and hasattr(obj, "payload"):
                pattern_dict["pattern_payload"] = getattr(obj, "payload")
            if "metadata" not in pattern_dict and hasattr(obj, "metadata"):
                pattern_dict["metadata"] = getattr(obj, "metadata")
            key_value = getattr(obj, "key", None) or key_hint
            yield cls._select_pattern_key(pattern_dict, key_value), pattern_dict
            return

        if isinstance(obj, Mapping):
            if "pattern_type" in obj or "type" in obj:
                key = cls._select_pattern_key(obj, key_hint)
                yield key, obj
                return

            for child_key, value in obj.items():
                next_hint = str(child_key) if child_key is not None else key_hint
                yield from cls._iter_patterns(value, next_hint)
            return

        if isinstance(obj, SequenceABC) and not isinstance(obj, (str, bytes, bytearray)):
            if len(obj) == 2 and isinstance(obj[1], Mapping):
                first, second = obj
                hint = key_hint
                if isinstance(first, (str, numbers.Integral)):
                    hint = str(first)
                elif first is not None:
                    hint = str(first)
                yield from cls._iter_patterns(second, hint)
                return

        if isinstance(obj, IterableABC) and not isinstance(obj, (str, bytes, bytearray)):
            for idx, item in enumerate(obj):
                if isinstance(item, Mapping):
                    yield from cls._iter_patterns(item, key_hint)
                    continue

                if isinstance(item, SequenceABC) and not isinstance(item, (str, bytes, bytearray)):
                    if len(item) == 2 and isinstance(item[1], Mapping):
                        first, second = item
                        hint = key_hint
                        if isinstance(first, (str, numbers.Integral)):
                            hint = str(first)
                        elif first is not None:
                            hint = str(first)
                        yield from cls._iter_patterns(second, hint)
                        continue

                    yield from cls._iter_patterns(item, key_hint)
                    continue

                next_hint = key_hint or f"pattern_{idx}"
                yield from cls._iter_patterns(item, next_hint)

        return

    @staticmethod
    def _select_pattern_key(pattern: Mapping[str, Any], key_hint: Optional[str]) -> str:
        for candidate in (pattern.get("key"), pattern.get("id"), key_hint, pattern.get("description")):
            if candidate:
                return str(candidate)
        return "pattern"

    # ------------------------------------------------------------------
    # Column helpers
    # ------------------------------------------------------------------
    @classmethod
    def _feature_base_name(cls, key: Optional[str], fallback: str) -> str:
        raw = key or fallback
        slug = cls._slugify(raw)
        return slug or cls._slugify(fallback) or "pattern"

    @staticmethod
    def _slugify(value: str) -> str:
        text = str(value).strip().lower()
        text = re.sub(r"[^0-9a-z]+", "_", text)
        return re.sub(r"_+", "_", text).strip("_")

    @staticmethod
    def _normalize_weekday(value: Any) -> Optional[str]:
        if value is None:
            return None
        if isinstance(value, numbers.Integral):
            names = ["monday", "tuesday", "wednesday", "thursday", "friday", "saturday", "sunday"]
            return names[int(value) % 7]
        return str(value).strip().lower() or None

    @classmethod
    def _momentum_weekday_info(
        cls, payload: Mapping[str, Any], metadata: Mapping[str, Any]
    ) -> Tuple[Optional[str], str]:
        def _iter_candidates(candidate: Any) -> Iterable:
            if candidate is None:
                return ()
            if isinstance(candidate, (list, tuple, set)):
                return candidate
            return (candidate,)

        sources: List[Any] = [
            payload.get("weekday"),
            payload.get("day"),
            metadata.get("weekday"),
            metadata.get("best_weekday"),
            metadata.get("strongest_days"),
            payload.get("strongest_days"),
        ]

        for candidate in sources:
            for entry in _iter_candidates(candidate):
                normalized = cls._normalize_weekday(entry)
                if normalized:
                    return normalized, normalized

        return None, "all_days"

    @classmethod
    def _momentum_base_suffix(
        cls,
        payload: Mapping[str, Any],
        metadata: Mapping[str, Any],
        pattern_type: Optional[str] = None,
    ) -> Tuple[Optional[str], str]:
        weekday_norm, weekday_token = cls._momentum_weekday_info(payload, metadata)
        momentum_type = (
            payload.get("momentum_type")
            or metadata.get("momentum_type")
            or "momentum"
        )
        pattern_token = cls._slugify(pattern_type) if pattern_type else None
        session_key = metadata.get("session_key") or payload.get("session_key")
        session_index = metadata.get("session_index") or payload.get("session_index")
        if pattern_token in {"momentum_cc", "momentum_sc", "momentum_oc"}:
            suffix = f"{pattern_token}_{cls._slugify(momentum_type)}_{weekday_token}"
        else:
            suffix = f"momentum_{momentum_type}_{weekday_token}"
        if session_key:
            suffix = f"{suffix}_{cls._slugify(str(session_key))}"
        elif session_index is not None:
            suffix = f"{suffix}_session{session_index}"
        return weekday_norm, suffix

    def _broadcast_sidecar(self, df: pd.DataFrame, mask: pd.Series, value: Any) -> pd.Series:
        if isinstance(value, pd.Series):
            series = value.reindex(df.index)
            series.loc[~mask] = np.nan
            return series

        if isinstance(value, np.ndarray) and value.shape == (len(df),):
            series = pd.Series(value, index=df.index)
            series.loc[~mask] = np.nan
            return series

        dtype = float if _is_numeric(value) else object
        series = pd.Series(np.nan, index=df.index, dtype=dtype)
        if mask.any():
            series.loc[mask] = value
        return series

    def _anchor_session_mask(
        self, df: pd.DataFrame, mask: pd.Series, *, window_anchor: str
    ) -> pd.Series:
        if not mask.any():
            return mask
        if "session_id" not in df.columns:
            return mask
        normalized = window_anchor.lower()
        if normalized not in {"start", "end"}:
            return mask
        valid = mask & df["session_id"].notna()
        if not valid.any():
            return mask
        anchored = pd.Series(False, index=df.index)
        subset = df.loc[valid, ["session_id", "ts"]]
        grouped = subset.groupby("session_id")
        if normalized == "start":
            indices = grouped["ts"].idxmin()
        else:
            indices = grouped["ts"].idxmax()
        anchored.loc[indices.values] = True
        return anchored

    def _add_feature(
        self,
        df: pd.DataFrame,
        base_name: str,
        mask: pd.Series,
        sidecars: MutableMapping[str, Any],
    ) -> List[str]:
        if mask.empty:
            return []

        clean_mask = mask.fillna(False).astype(bool)
        gate_name = f"{base_name}_gate"
        df[gate_name] = clean_mask.astype(np.int8)

        for key, value in sidecars.items():
            col_name = f"{base_name}_{self._slugify(key)}"
            df[col_name] = self._broadcast_sidecar(df, clean_mask, value)

        return [gate_name]

    @staticmethod
    def _coerce_minutes(value: Any) -> Optional[int]:
        if value is None:
            return None

        if isinstance(value, numbers.Number) and not isinstance(value, bool):
            minutes = float(value)
            if not np.isfinite(minutes):
                return None
            minutes_int = int(round(minutes))
            return minutes_int if minutes_int > 0 else None

        if isinstance(value, str):
            text = value.strip()
            if not text:
                return None
            try:
                numeric = float(text)
            except ValueError:
                matches = re.findall(r"(\d+)\s*([hHmM])", text)
                if not matches:
                    return None
                total = 0
                for amount, unit in matches:
                    qty = int(amount)
                    if unit.lower() == "h":
                        total += qty * 60
                    elif unit.lower() == "m":
                        total += qty
                return total if total > 0 else None
            else:
                if not np.isfinite(numeric):
                    return None
                minutes_int = int(round(numeric))
                return minutes_int if minutes_int > 0 else None

        return None

    @staticmethod
    def _combine_minutes(hours: Any, minutes: Any) -> Optional[int]:
        try:
            total = int(hours or 0) * 60 + int(minutes or 0)
        except (TypeError, ValueError):
            return None
        return total if total > 0 else None

    # ------------------------------------------------------------------
    # Pattern parsing helpers
    # ------------------------------------------------------------------
    def _resolve_months(self, key: Optional[str], pattern: Mapping[str, Any]) -> Optional[List[int]]:
        for candidate in (
            pattern.get("months"),
            pattern.get("metadata", {}).get("months"),
            pattern.get("pattern_payload", {}).get("months"),
        ):
            months = self._coerce_months(candidate)
            if months:
                return months

        params = pattern.get("screen_parameters") or {}
        for key_name in ("months", "seasonal_months", "seasonality_months"):
            months = self._coerce_months(params.get(key_name))
            if months:
                return months

        return self._parse_months_from_key(key)

    def _coerce_months(self, value: Any) -> Optional[List[int]]:
        if value in (None, "", [], ()):  # type: ignore[comparison-overlap]
            return None

        if isinstance(value, str):
            parts = re.split(r"[^0-9]+", value)
            items = [p for p in parts if p]
        elif isinstance(value, Sequence):
            items = list(value)
        else:
            items = [value]

        months: List[int] = []
        for item in items:
            try:
                month = int(item)
            except (TypeError, ValueError):
                continue
            if 1 <= month <= 12:
                months.append(month)

        if not months:
            return None
        return sorted(set(months))

    @staticmethod
    def _parse_months_from_key(key: Optional[str]) -> Optional[List[int]]:
        if not key:
            return None
        head = str(key).split("|")[0]
        match = re.match(r"months_([0-9_]+)_seasonality", head)
        if not match:
            return None
        parts = [p for p in match.group(1).split("_") if p]
        months: List[int] = []
        for part in parts:
            try:
                month = int(part)
            except ValueError:
                continue
            if 1 <= month <= 12:
                months.append(month)
        if not months:
            return None
        return months

    def _months_mask(self, df: pd.DataFrame, months: Optional[List[int]]) -> pd.Series:
        if not months:
            return pd.Series(True, index=df.index, dtype=bool)
        return df["month"].isin(months)

    # ------------------------------------------------------------------
    # Pattern dispatch
    # ------------------------------------------------------------------
    def _dispatch(self, df: pd.DataFrame, pattern: Mapping[str, Any], key: Optional[str]) -> List[str]:
        pattern_type = str(pattern.get("pattern_type") or pattern.get("type") or "").strip()
        if not pattern_type:
            return []

        if pattern_type in self._SEASONAL_TYPES:
            return self._dispatch_seasonal(df, pattern, key, pattern_type)
        if pattern_type in self._ORDERFLOW_TYPES:
            return self._dispatch_orderflow(df, pattern, key, pattern_type)

        if pattern_type in self._MOMENTUM_TYPES:
            return self._dispatch_momentum(df, pattern, key, pattern_type)

        return []

    def _dispatch_seasonal(
        self,
        df: pd.DataFrame,
        pattern: Mapping[str, Any],
        key: Optional[str],
        pattern_type: str,
    ) -> List[str]:
        months = self._resolve_months(key, pattern)
        payload = pattern.get("pattern_payload", {})

        if pattern_type in {"weekday_mean", "weekday_returns"}:
            return self._extract_weekday_mean(df, payload, key, months)
        if pattern_type == "time_predictive_nextday":
            return self._extract_time_nextday(df, payload, key, months)
        if pattern_type == "time_predictive_nextweek":
            return self._extract_time_nextweek(df, payload, key, months)
        if pattern_type == "weekend_hedging":
            return self._extract_weekend_hedging(df, payload, key, months)

        return []

    def _dispatch_orderflow(
        self,
        df: pd.DataFrame,
        pattern: Mapping[str, Any],
        key: Optional[str],
        pattern_type: str,
    ) -> List[str]:
        payload = pattern.get("pattern_payload", {})
        metadata = pattern.get("metadata", {})

        if pattern_type == "orderflow_week_of_month":
            return self._extract_oflow_wom(df, payload, metadata, key)
        if pattern_type == "orderflow_weekly":
            return self._extract_oflow_weekly(df, payload, metadata, key)
        if pattern_type == "orderflow_peak_pressure":
            return self._extract_oflow_peak(df, payload, metadata, key)

        return []

    def _dispatch_momentum(
        self,
        df: pd.DataFrame,
        pattern: Mapping[str, Any],
        key: Optional[str],
        pattern_type: str,
    ) -> List[str]:
        payload = pattern.get("pattern_payload", {}) or {}
        metadata = pattern.get("metadata", {}) or {}

        weekday_norm, base_suffix = self._momentum_base_suffix(
            payload, metadata, pattern_type
        )

        if weekday_norm is None:
            mask = pd.Series(True, index=df.index, dtype=bool)
        else:
            mask = df["weekday_lower"] == weekday_norm

        months = self._resolve_months(key, pattern)
        mask &= self._months_mask(df, months)

        session_start = payload.get("session_start") or metadata.get("session_start")
        session_end = payload.get("session_end") or metadata.get("session_end")
        session_tz = metadata.get("session_tz") or payload.get("session_tz")
        window_anchor = str(payload.get("window_anchor") or metadata.get("window_anchor") or "session").lower()
        session_tz = metadata.get("session_tz")

        momentum_type = payload.get("momentum_type") or metadata.get("momentum_type") or "momentum"

        def _resolve_window_minutes() -> Optional[int]:
            base_candidates = (
                payload.get("window_minutes"),
                metadata.get("window_minutes"),
            )
            opening_candidates = (
                payload.get("opening_window_minutes"),
                metadata.get("opening_window_minutes"),
            )
            closing_candidates = (
                payload.get("closing_window_minutes"),
                metadata.get("closing_window_minutes"),
            )
            session_candidates = (
                metadata.get("sess_start_hrs"),
                metadata.get("sess_start_minutes"),
            )
            closing_session_candidates = (
                metadata.get("sess_end_hrs"),
                metadata.get("sess_end_minutes"),
            )

            candidate_pool: List[Any] = list(base_candidates)
            if momentum_type == "opening_momentum":
                candidate_pool.extend(opening_candidates)
                if any(session_candidates):
                    candidate_pool.append(
                        self._combine_minutes(
                            metadata.get("sess_start_hrs"), metadata.get("sess_start_minutes")
                        )
                    )
            elif momentum_type == "closing_momentum":
                candidate_pool.extend(closing_candidates)
                if any(closing_session_candidates):
                    candidate_pool.append(
                        self._combine_minutes(
                            metadata.get("sess_end_hrs"), metadata.get("sess_end_minutes")
                        )
                    )
            else:
                candidate_pool.extend(opening_candidates)
                candidate_pool.extend(closing_candidates)

            candidate_pool.extend(
                (
                    metadata.get("period_length_min"),
                    payload.get("period_length_min"),
                    metadata.get("period_length"),
                    payload.get("period_length"),
                )
            )

            for candidate in candidate_pool:
                minutes_val = self._coerce_minutes(candidate)
                if minutes_val is not None:
                    return minutes_val
            return None

        window_minutes_int = _resolve_window_minutes()

<<<<<<< HEAD
        start_hms, _ = self._session_clock_strings(session_start, session_tz)
        end_hms, _ = self._session_clock_strings(session_end, session_tz)
=======
        start_hms, _ = self._time_to_strings(session_start)
        end_hms, _ = self._time_to_strings(session_end)
        start_hms = self._convert_session_clock(start_hms, session_tz)
        end_hms = self._convert_session_clock(end_hms, session_tz)
>>>>>>> 0e2baa1a

        lower_bound = start_hms
        upper_bound = end_hms

        if window_anchor == "start" and start_hms is not None:
            upper_bound = self._shift_time_str(start_hms, window_minutes_int, forward=True)
        elif window_anchor == "end" and end_hms is not None:
            lower_bound = self._shift_time_str(end_hms, window_minutes_int, forward=False)

        if lower_bound is not None and upper_bound is not None:
            if lower_bound <= upper_bound:
                mask &= (df["clock_time"] >= lower_bound) & (df["clock_time"] <= upper_bound)
            else:
                mask &= (df["clock_time"] >= lower_bound) | (df["clock_time"] <= upper_bound)
        else:
            if lower_bound is not None:
                mask &= df["clock_time"] >= lower_bound
            if upper_bound is not None:
                mask &= df["clock_time"] <= upper_bound

        mask = self._anchor_session_mask(df, mask, window_anchor=window_anchor)
<<<<<<< HEAD

        momentum_type = payload.get("momentum_type") or metadata.get("momentum_type") or "momentum"
        session_key = payload.get("session_key") or metadata.get("session_key")
        session_index = payload.get("session_index") or metadata.get("session_index")
=======
>>>>>>> 0e2baa1a
        bias = payload.get("bias") or metadata.get("bias")
        if bias is None:
            mean_value = payload.get("mean")
            try:
                mean_float = float(mean_value)
            except (TypeError, ValueError):
                mean_float = 0.0
            if np.isfinite(mean_float):
                if mean_float > 0:
                    bias = "long"
                elif mean_float < 0:
                    bias = "short"
                else:
                    bias = "neutral"
            else:
                bias = "neutral"

        base = self._feature_base_name(key, base_suffix)

        period_minutes = None
        for candidate in (
            payload.get("period_length_min"),
            metadata.get("period_length_min"),
            metadata.get("period_length"),
            payload.get("period_length"),
        ):
            minutes_val = self._coerce_minutes(candidate)
            if minutes_val is not None:
                period_minutes = minutes_val
                break

        meta_params = metadata.get("momentum_params")
        if not isinstance(meta_params, Mapping):
            meta_params = {}
        st_momentum_days = (
            metadata.get("st_momentum_days")
            or payload.get("st_momentum_days")
            or meta_params.get("st_momentum_days")
        )

        sidecars: Dict[str, Any] = {
            "weekday": weekday_norm,
            "momentum_type": momentum_type,
            "bias": bias,
            "session_key": session_key,
            "session_index": session_index,
            "session_start": start_hms,
            "session_end": end_hms,
            "session_tz": session_tz or self.tz,
            "window_anchor": window_anchor,
            "window_minutes": window_minutes_int,
            "period_length_min": period_minutes,
            "st_momentum_days": st_momentum_days,
            "t_stat": payload.get("t_stat") or metadata.get("t_stat"),
            "mean": payload.get("mean"),
            "sharpe": payload.get("sharpe"),
            "positive_pct": payload.get("positive_pct"),
            "strength": pattern.get("strength") or payload.get("strength"),
        }

        return self._add_feature(df, base, mask, sidecars)

    # ------------------------------------------------------------------
    # Seasonal extractors
    # ------------------------------------------------------------------
    def _extract_weekday_mean(
        self,
        df: pd.DataFrame,
        payload: Mapping[str, Any],
        key: Optional[str],
        months: Optional[List[int]],
    ) -> List[str]:
        weekday = payload.get("day") or payload.get("weekday")
        weekday_norm = self._normalize_weekday(weekday)
        if weekday_norm is None:
            return []

        mask = df["weekday_lower"] == weekday_norm
        mask &= self._months_mask(df, months)

        base = self._feature_base_name(key, f"weekday_mean_{weekday_norm}")
        sidecars: Dict[str, Any] = {
            "weekday": weekday_norm,
            "mean": payload.get("mean"),
            "p": payload.get("p_value"),
            "strength": payload.get("strength"),
        }
        return self._add_feature(df, base, mask, sidecars)

    def _extract_time_nextday(
        self,
        df: pd.DataFrame,
        payload: Mapping[str, Any],
        key: Optional[str],
        months: Optional[List[int]],
    ) -> List[str]:
        hms, hmsf = self._time_to_strings(payload.get("time"))
        if hms is None:
            return []

        use_us = self._use_microseconds(df, payload.get("time"))
        column = "clock_time_us" if use_us else "clock_time"
        target = hmsf if use_us else hms

        mask = df[column] == target
        mask &= self._months_mask(df, months)

        base = self._feature_base_name(key, f"time_nextday_{target}")
        sidecars = {
            "time": target,
            "correlation": payload.get("correlation"),
            "p": payload.get("p_value"),
        }
        return self._add_feature(df, base, mask, sidecars)

    def _extract_time_nextweek(
        self,
        df: pd.DataFrame,
        payload: Mapping[str, Any],
        key: Optional[str],
        months: Optional[List[int]],
    ) -> List[str]:
        hms, hmsf = self._time_to_strings(payload.get("time"))
        if hms is None:
            return []

        use_us = self._use_microseconds(df, payload.get("time"))
        column = "clock_time_us" if use_us else "clock_time"
        target = hmsf if use_us else hms

        mask = df[column] == target
        mask &= self._months_mask(df, months)

        strongest_days = payload.get("strongest_days") or []
        if strongest_days:
            valid_days = {self._normalize_weekday(day) for day in strongest_days if day is not None}
            valid_days.discard(None)  # type: ignore[arg-type]
            if valid_days:
                mask &= df["weekday_lower"].isin(valid_days)

        base = self._feature_base_name(key, f"time_nextweek_{target}")
        sidecars = {
            "time": target,
            "correlation": payload.get("correlation"),
            "p": payload.get("p_value"),
            "strongest_days": list(strongest_days) if strongest_days else None,
        }
        return self._add_feature(df, base, mask, sidecars)

    def _extract_weekend_hedging(
        self,
        df: pd.DataFrame,
        payload: Mapping[str, Any],
        key: Optional[str],
        months: Optional[List[int]],
    ) -> List[str]:
        mask = df["weekday_lower"] == "friday"
        mask &= self._months_mask(df, months)

        base = self._feature_base_name(key, "weekend_hedging_friday")
        sidecars = {
            "weekday": "friday",
            "n": payload.get("n"),
            "corr": payload.get("corr_Fri_Mon"),
            "p": payload.get("p_value"),
            "mean_pos": payload.get("mean_Mon_given_Fri_pos"),
            "mean_neg": payload.get("mean_Mon_given_Fri_neg"),
            "bias": payload.get("bias"),
        }
        return self._add_feature(df, base, mask, sidecars)

    # ------------------------------------------------------------------
    # Orderflow extractors
    # ------------------------------------------------------------------
    def _extract_oflow_wom(
        self,
        df: pd.DataFrame,
        payload: Mapping[str, Any],
        metadata: Mapping[str, Any],
        key: Optional[str],
    ) -> List[str]:
        weekday_norm = self._normalize_weekday(payload.get("weekday"))
        if weekday_norm is None:
            return []

        try:
            week_of_month = int(payload.get("week_of_month"))
        except (TypeError, ValueError):
            return []

        mask = (df["weekday_lower"] == weekday_norm) & (df["wom"].astype(int) == week_of_month)

        metric = payload.get("metric", "net_pressure")
        bias = self._format_bias(metadata.get("orderflow_bias") or payload.get("pressure_bias"))
        base = self._feature_base_name(key, f"oflow_wom_{weekday_norm}_w{week_of_month}_{metric}_{bias}")

        sidecars = {
            "weekday": weekday_norm,
            "week_of_month": week_of_month,
            "metric": metric,
            "mean": payload.get("mean"),
            "n": payload.get("n"),
            "bias": bias,
        }
        return self._add_feature(df, base, mask, sidecars)

    def _extract_oflow_weekly(
        self,
        df: pd.DataFrame,
        payload: Mapping[str, Any],
        metadata: Mapping[str, Any],
        key: Optional[str],
    ) -> List[str]:
        weekday_norm = self._normalize_weekday(payload.get("weekday"))
        if weekday_norm is None:
            return []

        mask = df["weekday_lower"] == weekday_norm

        metric = payload.get("metric", "net_pressure")
        bias = self._format_bias(metadata.get("orderflow_bias") or payload.get("pressure_bias"))
        base = self._feature_base_name(key, f"oflow_weekly_{weekday_norm}_{metric}_{bias}")

        sidecars = {
            "weekday": weekday_norm,
            "metric": metric,
            "mean": payload.get("mean"),
            "n": payload.get("n"),
            "bias": bias,
        }
        return self._add_feature(df, base, mask, sidecars)

    def _extract_oflow_peak(
        self,
        df: pd.DataFrame,
        payload: Mapping[str, Any],
        metadata: Mapping[str, Any],
        key: Optional[str],
    ) -> List[str]:
        weekday_norm = self._normalize_weekday(payload.get("weekday"))
        if weekday_norm is None:
            return []

        hms, hmsf = self._time_to_strings(payload.get("clock_time"))
        if hms is None:
            return []

        use_us = self._use_microseconds(df, payload.get("clock_time"))
        column = "clock_time_us" if use_us else "clock_time"
        target = hmsf if use_us else hms

        mask = (df["weekday_lower"] == weekday_norm) & (df[column] == target)

        metric = payload.get("metric", "net_pressure")
        bias = self._format_bias(metadata.get("orderflow_bias") or payload.get("pressure_bias"))
        base = self._feature_base_name(key, f"oflow_peak_{weekday_norm}_{target}_{metric}_{bias}")

        sidecars = {
            "weekday": weekday_norm,
            "time": target,
            "metric": metric,
            "bias": bias,
            "seasonality_mean": payload.get("seasonality_mean"),
            "intraday_mean": payload.get("intraday_mean"),
            "intraday_n": payload.get("intraday_n"),
        }
        return self._add_feature(df, base, mask, sidecars)

    # ------------------------------------------------------------------
    # Time utilities
    # ------------------------------------------------------------------
    @staticmethod
    def _time_to_strings(value: Any) -> Tuple[Optional[str], Optional[str]]:
        if value is None:
            return None, None

        if isinstance(value, pd.Timestamp):  # type: ignore[name-defined]
            value = value.time()
        elif isinstance(value, np.datetime64):
            value = pd.Timestamp(value).time()

        if isinstance(value, time_cls):
            hms = value.strftime("%H:%M:%S")
            return hms, value.strftime("%H:%M:%S.%f")

        text = str(value).strip()
        if not text:
            return None, None

        try:
            parsed = pd.to_datetime(text).time()
        except Exception:
            if "." in text:
                head, frac = text.split(".", 1)
                frac = (frac + "000000")[:6]
            return head, f"{head}.{frac}"
        hms = parsed.strftime("%H:%M:%S")
        return hms, parsed.strftime("%H:%M:%S.%f")

    def _session_clock_strings(
        self, value: Any, source_tz: Optional[str]
    ) -> Tuple[Optional[str], Optional[str]]:
        hms, hmsf = self._time_to_strings(value)
        if hms is None or not source_tz or source_tz == self.tz:
            return hms, hmsf
        try:
            base = pd.Timestamp(f"2000-01-01 {hms}", tz=source_tz)
            converted = base.tz_convert(self.tz)
        except Exception:
            return hms, hmsf
        return converted.strftime("%H:%M:%S"), converted.strftime("%H:%M:%S.%f")

    @staticmethod
    def _combine_minutes(hours: Any, minutes: Any) -> Optional[int]:
        try:
            total = int(hours or 0) * 60 + int(minutes or 0)
        except (TypeError, ValueError):
            return None
        return total if total > 0 else None

    def _convert_session_clock(self, clock: Optional[str], source_tz: Optional[str]) -> Optional[str]:
        if clock is None or not source_tz or source_tz == self.tz:
            return clock
        try:
            base = pd.Timestamp(f"2000-01-01 {clock}", tz=source_tz)
        except Exception:
            return clock
        try:
            converted = base.tz_convert(self.tz)
        except Exception:
            return clock
        return converted.time().strftime("%H:%M:%S")

    @staticmethod
    def _shift_time_str(base: Optional[str], minutes: Optional[int], *, forward: bool) -> Optional[str]:
        if base is None or minutes in (None, 0):
            return base
        try:
            timestamp = pd.Timestamp(f"2000-01-01 {base}")
        except Exception:
            return base
        delta = pd.Timedelta(minutes=int(minutes))
        shifted = timestamp + delta if forward else timestamp - delta
        return shifted.time().strftime("%H:%M:%S")

        hms = parsed.strftime("%H:%M:%S")
        return hms, parsed.strftime("%H:%M:%S.%f")

    def _use_microseconds(self, df: pd.DataFrame, time_value: Any) -> bool:
        if self.time_match == "hmsf":
            return True
        if self.time_match == "hms":
            return False

        has_microseconds = df["ts"].dt.microsecond.ne(0).any()
        if not has_microseconds:
            return False

        if isinstance(time_value, time_cls):
            return bool(time_value.microsecond)

        try:
            text = str(time_value)
        except Exception:
            return False
        return "." in text and not text.endswith(".000000")

    @staticmethod
    def _format_bias(value: Any) -> str:
        if value is None:
            return "na"
        normalized = str(value).strip().lower()
        if normalized in {"buy", "positive", "long"}:
            return "buy"
        if normalized in {"sell", "negative", "short"}:
            return "sell"
        return "na"


class HorizonSpec(NamedTuple):
    """Description of the realised return horizon for a pattern."""

    name: str
    delta_minutes: Optional[int] = None


class HorizonError(Exception):
    """Base exception for horizon mapping failures."""


class HorizonInputError(HorizonError):
    """Raised when bar inputs fail validation or sanitation."""


class HorizonGateError(HorizonError):
    """Raised when gate realisation fails for a requested pattern."""


class HorizonMapper:
    """Derive (returns_x, returns_y) pairs for screener pattern gates.

    Parameters
    ----------
    tz:
        Target timezone used to normalise timestamp columns. Defaults to ``"UTC"``.
    allow_naive_ts:
        When ``False`` (default) timezone-naive timestamps result in a
        :class:`HorizonInputError`. Set to ``True`` to localise naive timestamps
        into ``tz``.
    time_match:
        Default policy for resolving time-bearing gate names. Accepted values are
        ``"auto"``, ``"second"``, and ``"microsecond"``.
    nan_policy:
        Strategy used by :meth:`build_xy` when cleaning realised returns. The
        default ``"drop"`` removes rows containing non-finite values. ``"zero"``
        replaces them with zero while ``"ffill"`` forward-fills from the most
        recent finite observation.
    return_clip:
        Tuple ``(lower, upper)`` used to clip extreme realised returns. Defaults
        to ``(-0.5, 0.5)``.
    asof_tolerance:
        Default tolerance for merge-asof alignment expressed as a pandas
        offset string (for example ``"1s"``). ``None`` disables tolerance
        checking.
    log:
        Optional logger exposing ``warning`` and ``info`` methods. When
        provided, structured diagnostics are emitted for missing or empty gates.
    """

    def __init__(
        self,
        *,
        tz: str = "UTC",
        allow_naive_ts: bool = False,
        time_match: str = "auto",
        nan_policy: str = "drop",
        return_clip: Tuple[float, float] = (-0.5, 0.5),
        asof_tolerance: Optional[str] = None,
        log: Any = None,
        sessionizer: Optional["Sessionizer"] = None,
    ) -> None:
        if time_match not in {"auto", "second", "microsecond"}:
            raise HorizonInputError(
                "time_match must be one of {'auto', 'second', 'microsecond'}"
            )

        if nan_policy not in {"drop", "zero", "ffill"}:
            raise HorizonInputError("nan_policy must be one of {'drop', 'zero', 'ffill'}")

        lower, upper = return_clip
        if not np.isfinite(lower) or not np.isfinite(upper) or lower >= upper:
            raise HorizonInputError("return_clip must be a finite (lower, upper) tuple")

        self.tz = tz
        self.allow_naive_ts = allow_naive_ts
        self.time_match = time_match
        self.nan_policy = nan_policy
        self.return_clip = (float(lower), float(upper))
        self.asof_tolerance = asof_tolerance
        self.log = log
        self.sessionizer = sessionizer

    # ------------------------------------------------------------------
    # Logging helpers
    # ------------------------------------------------------------------
    def _log_warn(self, message: str, **context: Any) -> None:
        if self.log is not None and hasattr(self.log, "warning"):
            if context:
                self.log.warning("[HorizonMapper] %s | %s", message, context)
            else:
                self.log.warning("[HorizonMapper] %s", message)

    @staticmethod
    def _collect_metadata_fields(
        pattern: Mapping[str, Any], fields: SequenceABC[str]
    ) -> Dict[str, Any]:
        payload = pattern.get("pattern_payload", {}) or {}
        metadata = pattern.get("metadata", {}) or {}
        collected: Dict[str, Any] = {}
        for field in fields:
            if field in payload:
                collected[field] = payload.get(field)
            elif field in metadata:
                collected[field] = metadata.get(field)
            else:
                collected[field] = pattern.get(field)
        return collected

    @staticmethod
    def _normalise_metadata_series(value: Any, index: pd.Index) -> pd.Series:
        length = len(index)
        if length == 0:
            return pd.Series(index=index, dtype=object)

        if isinstance(value, pd.Series):
            return value.reindex(index)

        if isinstance(value, pd.Index):
            value = value.tolist()

        if isinstance(value, np.ndarray):
            value = value.tolist()

        if isinstance(value, (list, tuple)):
            repeated = list(value) if isinstance(value, list) else tuple(value)
            return pd.Series([repeated] * length, index=index, dtype=object)

        if value is None:
            return pd.Series([np.nan] * length, index=index, dtype=float)

        if is_scalar(value):
            dtype = float if _is_numeric(value) else object
            return pd.Series([value] * length, index=index, dtype=dtype)

        return pd.Series([value] * length, index=index, dtype=object)

    @staticmethod
    def _coerce_minutes(value: Any) -> Optional[int]:
        if value is None:
            return None

        if isinstance(value, numbers.Number) and not isinstance(value, bool):
            minutes = float(value)
            if not np.isfinite(minutes):
                return None
            minutes_int = int(round(minutes))
            return minutes_int if minutes_int > 0 else None

        if isinstance(value, str):
            text = value.strip()
            if not text:
                return None
            try:
                numeric = float(text)
            except ValueError:
                matches = re.findall(r"(\d+)\s*([hHmM])", text)
                if not matches:
                    return None
                total = 0
                for amount, unit in matches:
                    unit_lower = unit.lower()
                    qty = int(amount)
                    if unit_lower == "h":
                        total += qty * 60
                    elif unit_lower == "m":
                        total += qty
                return total if total > 0 else None
            else:
                if not np.isfinite(numeric):
                    return None
                minutes_int = int(round(numeric))
                return minutes_int if minutes_int > 0 else None

        return None

    @classmethod
    def _extract_period_minutes(cls, pattern: Mapping[str, Any]) -> Optional[int]:
        metadata = pattern.get("metadata") or {}
        payload = pattern.get("pattern_payload") or {}

        for source in (
            metadata.get("period_length_min"),
            payload.get("period_length_min"),
            metadata.get("period_length"),
            payload.get("period_length"),
        ):
            minutes = cls._coerce_minutes(source)
            if minutes is not None:
                return minutes

        return None

    # ------------------------------------------------------------------
    # Configuration helpers
    # ------------------------------------------------------------------
    @staticmethod
    def _translate_time_match(policy: str) -> str:
        mapping = {"auto": "auto", "second": "hms", "microsecond": "hmsf"}
        return mapping.get(policy, "auto")

    def _resolve_time_match(self, df: pd.DataFrame, policy: str, time_value: Any) -> str:
        if policy == "auto":
            has_microseconds = df["ts"].dt.microsecond.ne(0).any()
            if has_microseconds:
                return "microsecond"
            text = str(time_value) if time_value is not None else ""
            if "." in text and not text.endswith(".000000"):
                return "microsecond"
            return "second"
        return policy

    # ------------------------------------------------------------------
    # Input sanitation helpers
    # ------------------------------------------------------------------
    def _require_columns(self, df: pd.DataFrame, required: Iterable[str]) -> None:
        missing = [col for col in required if col not in df.columns]
        if missing:
            raise HorizonInputError(
                "bars_with_features is missing required columns: "
                + ", ".join(sorted(missing))
            )

    def _sanitize_ts(self, df: pd.DataFrame) -> pd.DataFrame:
        out = df.copy()
        ts = pd.to_datetime(out["ts"], errors="coerce", utc=False)
        if ts.isna().any():
            sample = out.loc[ts.isna()].head(5)
            raise HorizonInputError(
                "bars_with_features['ts'] contains non-coercible timestamps. "
                f"Sample: {sample.to_dict(orient='records')}"
            )

        if ts.dt.tz is None:
            if not self.allow_naive_ts:
                raise HorizonInputError(
                    "Received timezone-naive 'ts' values. Pass allow_naive_ts=True "
                    "or localise timestamps (e.g. df['ts'] = df['ts'].dt.tz_localize('UTC')).",
                )
            out["ts"] = ts.dt.tz_localize(self.tz)
        else:
            out["ts"] = ts.dt.tz_convert(self.tz)
        return out

    def _ensure_session_ids(self, df: pd.DataFrame) -> pd.DataFrame:
        needs_session = "session_id" not in df.columns or df["session_id"].isna().any()
        if not needs_session:
            return df

        if self.sessionizer is None:
            raise HorizonInputError(
                "session_id missing; provide a Sessionizer to HorizonMapper to auto-sessionize"
            )

        symbol = df.attrs.get("symbol") or df.attrs.get("ticker")
        if symbol is None:
            for candidate in ("symbol", "ticker", "root"):
                if candidate in df.columns:
                    series = df[candidate].dropna()
                    if not series.empty:
                        symbol = series.iloc[0]
                        break

        calendar = df.attrs.get("calendar")
        sessionized = self.sessionizer.attach(
            df, ts_col="ts", symbol=symbol, calendar=calendar
        )
        return sessionized

    def _rebuild_clock_columns(self, df: pd.DataFrame) -> pd.DataFrame:
        ts = pd.to_datetime(df["ts"]).dt.tz_convert(self.tz)
        df = df.copy()
        df["clock_time"] = ts.dt.strftime("%H:%M:%S")
        df["clock_time_us"] = ts.dt.strftime("%H:%M:%S.%f")
        return df

    @staticmethod
    def _sanitize_numeric(df: pd.DataFrame, columns: Iterable[str]) -> pd.DataFrame:
        out = df.copy()
        for column in columns:
            if column in out.columns:
                out[column] = pd.to_numeric(out[column], errors="coerce", downcast=None)
        return out

    def _dedupe_and_sort(self, df: pd.DataFrame) -> pd.DataFrame:
        out = df.drop_duplicates(subset=["ts"]).sort_values("ts").reset_index(drop=True)
        if not out["ts"].is_monotonic_increasing:
            out = out.loc[~out["ts"].duplicated()].sort_values("ts").reset_index(drop=True)
            if not out["ts"].is_monotonic_increasing:
                raise HorizonInputError("ts must be strictly increasing after deduplication")
        return out

    # ------------------------------------------------------------------
    # Return helpers
    # ------------------------------------------------------------------
    @staticmethod
    def _log_return(series: pd.Series, lag: int = 1) -> pd.Series:
        values = pd.Series(series, copy=True).astype(float)
        with np.errstate(divide="ignore", invalid="ignore"):
            logged = np.log(values)
        return pd.Series(logged).diff(lag)

    def _clip_returns(self, series: pd.Series) -> pd.Series:
        lower, upper = self.return_clip
        return series.clip(lower=lower, upper=upper)

    def _clean_return(self, series: pd.Series, policy: str) -> pd.Series:
        cleaned = pd.Series(series, copy=True).astype(float)
        cleaned = cleaned.replace([np.inf, -np.inf], np.nan)
        cleaned = self._clip_returns(cleaned)

        if policy == "drop":
            return cleaned
        if policy == "zero":
            return cleaned.fillna(0.0)
        if policy == "ffill":
            return cleaned.ffill()
        return cleaned

    @staticmethod
    def _format_time_suffix(time_value: Any, policy: str) -> Optional[str]:
        if time_value is None:
            return None

        try:
            parsed = pd.to_datetime(str(time_value)).time()
        except Exception:
            return None

        if policy == "microsecond":
            return parsed.strftime("%H%M%S.%f")
        return parsed.strftime("%H%M%S")

    # ------------------------------------------------------------------
    # Horizon selection
    # ------------------------------------------------------------------
    def pattern_horizon(self, pattern_type: str, default_intraday_minutes: int = 10) -> HorizonSpec:
        if pattern_type in {"weekday_mean", "orderflow_weekly", "orderflow_week_of_month"}:
            return HorizonSpec(name="same_day_oc")
        if pattern_type == "time_predictive_nextday":
            return HorizonSpec(name="next_day_cc")
        if pattern_type == "time_predictive_nextweek":
            return HorizonSpec(name="next_week_cc")
        if pattern_type == "orderflow_peak_pressure":
            return HorizonSpec(name="intraday_delta", delta_minutes=default_intraday_minutes)
        if pattern_type == "weekend_hedging":
            return HorizonSpec(name="next_monday_oc")
        return HorizonSpec(name="same_day_oc")

    # ------------------------------------------------------------------
    # Target calculators
    # ------------------------------------------------------------------
    def _same_day_open_to_close(self, df: pd.DataFrame) -> pd.Series:
        opens = df.groupby("session_id")["open"].first().astype(float)
        closes = df.groupby("session_id")["close"].last().astype(float)
        ratio = closes / opens
        invalid = (opens <= 0) | (closes <= 0)
        if invalid.any():
            ratio = ratio.mask(invalid)
        returns = self._clean_return(np.log(ratio), policy="drop")
        return df["session_id"].map(returns)

    def _next_day_close_to_close(self, df: pd.DataFrame) -> pd.Series:
        closes = df.groupby("session_id")["close"].last().astype(float)
        future = closes.shift(-1)
        ratio = future / closes
        invalid = (closes <= 0) | (future <= 0)
        if invalid.any():
            ratio = ratio.mask(invalid)
        returns = self._clean_return(np.log(ratio), policy="drop")
        return df["session_id"].map(returns)

    def _next_week_close_to_close(self, df: pd.DataFrame, days: int = 5) -> pd.Series:
        closes = df.groupby("session_id")["close"].last().astype(float)
        future = closes.shift(-days)
        ratio = future / closes
        invalid = (closes <= 0) | (future <= 0)
        if invalid.any():
            ratio = ratio.mask(invalid)
        returns = self._clean_return(np.log(ratio), policy="drop")
        return df["session_id"].map(returns)

    def _next_monday_open_to_close(self, df: pd.DataFrame) -> pd.Series:
        info = self._session_level_info(df)
        friday_mask = info["weekday"] == 4
        monday_mask = info["next_weekday"] == 0
        valid = friday_mask & monday_mask

        monday_returns = pd.Series(np.nan, index=info["session_id"], dtype=float)
        monday_returns.loc[info.loc[valid, "session_id"]] = info.loc[valid, "next_oc"].astype(float)
        return df["session_id"].map(monday_returns)

    def _intraday_delta_minutes(self, df: pd.DataFrame, minutes: int) -> pd.Series:
        if minutes <= 0:
            raise ValueError("minutes must be positive for intraday horizons")

        ts = pd.to_datetime(df["ts"]).dt.tz_convert(self.tz)
        close = pd.Series(df["close"].values, index=ts).astype(float)
        close = close.sort_index()
        delta = pd.Timedelta(minutes=minutes)
        future = close.reindex(close.index + delta)
        future.index = future.index - delta
        with np.errstate(divide="ignore", invalid="ignore"):
            raw = np.log(future / close)
        cleaned = self._clean_return(pd.Series(raw, index=close.index), policy="drop")
        aligned = cleaned.reindex(ts)
        return pd.Series(aligned.values, index=df.index)

    def _session_level_info(self, df: pd.DataFrame) -> pd.DataFrame:
        grouped = df.groupby("session_id")
        first_ts = grouped["ts"].first().dt.tz_convert(self.tz)
        oc_returns = self._same_day_open_to_close(df).groupby(df["session_id"]).first()
        ordered = first_ts.sort_values()
        oc_ordered = oc_returns.reindex(ordered.index)

        info = pd.DataFrame({
            "session_id": ordered.index,
            "weekday": ordered.dt.weekday,
            "oc_return": oc_ordered.astype(float),
        })
        info["next_weekday"] = info["weekday"].shift(-1)
        info["next_oc"] = info["oc_return"].shift(-1)
        return info

    def _weekend_hedging_returns(self, df: pd.DataFrame) -> Tuple[pd.Series, pd.Series]:
        info = self._session_level_info(df)
        friday_mask = info["weekday"] == 4
        monday_mask = info["next_weekday"] == 0
        valid = friday_mask & monday_mask

        friday_returns = pd.Series(np.nan, index=info["session_id"], dtype=float)
        friday_returns.loc[info.loc[valid, "session_id"]] = info.loc[valid, "oc_return"].astype(float)

        monday_returns = pd.Series(np.nan, index=info["session_id"], dtype=float)
        monday_returns.loc[info.loc[valid, "session_id"]] = info.loc[valid, "next_oc"].astype(float)

        x_series = df["session_id"].map(friday_returns)
        y_series = df["session_id"].map(monday_returns)
        return x_series, y_series

    def _forward_window_return_minutes(
        self, df: pd.DataFrame, minutes: int
    ) -> pd.Series:
        """Forward log-close return from ``t`` to ``t+Δ``.

        NEVER use iloc-based slices for time horizons; always reindex by ``ts + Δ``.
        """

        if minutes <= 0:
            raise ValueError("predictor minutes must be positive")

        ts = pd.to_datetime(df["ts"]).dt.tz_convert(self.tz)
        close = pd.Series(df["close"].values, index=ts).astype(float)
        close = close.sort_index()
        delta = pd.Timedelta(minutes=minutes)
        future = close.reindex(close.index + delta)
        future.index = future.index - delta
        with np.errstate(divide="ignore", invalid="ignore"):
            raw = np.log(future / close)
        series = pd.Series(raw, index=close.index)
        cleaned = self._clean_return(series, policy="drop")
        aligned = cleaned.reindex(ts)
        result = pd.Series(aligned.values, index=df.index)
        result.replace([np.inf, -np.inf], np.nan, inplace=True)
        return result

    def _backward_window_return_minutes(self, df: pd.DataFrame, minutes: int) -> pd.Series:
        if minutes <= 0:
            raise ValueError("minutes must be positive for intraday horizons")

        ts = pd.to_datetime(df["ts"]).dt.tz_convert(self.tz)
        close = pd.Series(df["close"].values, index=ts).astype(float)
        close = close.sort_index()
        delta = pd.Timedelta(minutes=minutes)
        past = close.reindex(close.index - delta)
        past.index = past.index + delta
        with np.errstate(divide="ignore", invalid="ignore"):
            raw = np.log(close / past)
        series = pd.Series(raw, index=close.index)
        cleaned = self._clean_return(series, policy="drop")
        aligned = cleaned.reindex(ts)
        result = pd.Series(aligned.values, index=df.index)
        result.replace([np.inf, -np.inf], np.nan, inplace=True)
        return result

    def _same_day_return_series(
        self, df: pd.DataFrame, session_cache: MutableMapping[str, Any]
    ) -> pd.Series:
        cached = session_cache.get("same_day_series")
        if cached is None:
            cached = self._same_day_open_to_close(df)
            session_cache["same_day_series"] = cached
        return cached

    def _short_term_momentum_series(
        self,
        df: pd.DataFrame,
        window: int,
        *,
        trend_cache: MutableMapping[int, pd.Series],
        session_cache: MutableMapping[str, Any],
    ) -> pd.Series:
        if window <= 0:
            return pd.Series(np.nan, index=df.index, dtype=float)
        if window in trend_cache:
            return trend_cache[window]
        same_day = self._same_day_return_series(df, session_cache)
        session_returns = session_cache.get("session_returns")
        if session_returns is None:
            session_returns = same_day.groupby(df["session_id"]).first()
            session_cache["session_returns"] = session_returns
        trend = session_returns.shift(1).rolling(window=window, min_periods=window).sum()
        trend_series = df["session_id"].map(trend)
        trend_cache[window] = trend_series
        return trend_series

    def _extract_momentum_window_minutes(
        self, pattern: Mapping[str, Any], default_minutes: int
    ) -> int:
        metadata = pattern.get("metadata") or {}
        payload = pattern.get("pattern_payload") or {}
        momentum_type = (
            payload.get("momentum_type")
            or metadata.get("momentum_type")
            or "opening_momentum"
        )

        candidates: List[Any] = [
            payload.get("window_minutes"),
            metadata.get("window_minutes"),
        ]

        if momentum_type == "opening_momentum":
            candidates.extend(
                [
                    payload.get("opening_window_minutes"),
                    metadata.get("opening_window_minutes"),
                    self._combine_minutes(
                        metadata.get("sess_start_hrs"), metadata.get("sess_start_minutes")
                    ),
                ]
            )
        elif momentum_type == "closing_momentum":
            candidates.extend(
                [
                    payload.get("closing_window_minutes"),
                    metadata.get("closing_window_minutes"),
                    self._combine_minutes(
                        metadata.get("sess_end_hrs"), metadata.get("sess_end_minutes")
                    ),
                ]
            )
        else:
            candidates.extend(
                [
                    metadata.get("opening_window_minutes"),
                    metadata.get("closing_window_minutes"),
                ]
            )

        candidates.extend(
            [
                metadata.get("period_length_min"),
                payload.get("period_length_min"),
                metadata.get("period_length"),
                payload.get("period_length"),
            ]
        )

        for source in candidates:
            minutes = self._coerce_minutes(source)
            if minutes is not None:
                return minutes
        return max(1, int(default_minutes))

    def _extract_st_momentum_days(self, pattern: Mapping[str, Any]) -> Optional[int]:
        metadata = pattern.get("metadata") or {}
        payload = pattern.get("pattern_payload") or {}
        candidates = (
            metadata.get("st_momentum_days"),
            payload.get("st_momentum_days"),
            metadata.get("momentum_params", {}).get("st_momentum_days")
            if isinstance(metadata.get("momentum_params"), Mapping)
            else None,
        )
        for candidate in candidates:
            if candidate is None:
                continue
            try:
                value = int(candidate)
            except (TypeError, ValueError):
                continue
            if value > 0:
                return value
        return None

    def _momentum_xy_series(
        self,
        df: pd.DataFrame,
        pattern: Mapping[str, Any],
        *,
        default_intraday_minutes: int,
        forward_cache: MutableMapping[int, pd.Series],
        backward_cache: MutableMapping[int, pd.Series],
        trend_cache: MutableMapping[int, pd.Series],
        session_cache: MutableMapping[str, Any],
    ) -> Tuple[pd.Series, pd.Series]:
        metadata = pattern.get("metadata") or {}
        payload = pattern.get("pattern_payload") or {}
        window_minutes = self._extract_momentum_window_minutes(
            pattern, default_intraday_minutes
        )
        momentum_type = (
            payload.get("momentum_type")
            or metadata.get("momentum_type")
            or "opening_momentum"
        )
        st_days = self._extract_st_momentum_days(pattern) or 3
        trend_series = self._short_term_momentum_series(
            df, st_days, trend_cache=trend_cache, session_cache=session_cache
        )

        if window_minutes <= 0:
            window_minutes = default_intraday_minutes

        if momentum_type == "opening_momentum":
            if window_minutes not in forward_cache:
                forward_cache[window_minutes] = self._forward_window_return_minutes(
                    df, minutes=window_minutes
                )
            returns_y = forward_cache[window_minutes]
        elif momentum_type == "closing_momentum":
            if window_minutes not in backward_cache:
                backward_cache[window_minutes] = self._backward_window_return_minutes(
                    df, minutes=window_minutes
                )
            returns_y = backward_cache[window_minutes]
        elif momentum_type == "st_momentum":
            returns_y = trend_series
        else:  # full_session or fallback
            returns_y = self._same_day_return_series(df, session_cache)

        return trend_series, returns_y

    def _weekly_mean_scalar(self, df: pd.DataFrame, gate_mask: pd.Series) -> float:
        """Same-day open→close mean for sessions flagged by ``gate_mask``."""

        if gate_mask is None or not gate_mask.any():
            return np.nan

        session_ids = pd.Index(df.loc[gate_mask, "session_id"].unique())
        if session_ids.empty:
            return np.nan

        opens = df.groupby("session_id")["open"].first().astype(float)
        closes = df.groupby("session_id")["close"].last().astype(float)
        ratio = closes / opens
        invalid = (opens <= 0) | (closes <= 0)
        if invalid.any():
            ratio = ratio.mask(invalid)

        returns = self._clean_return(np.log(ratio), policy="drop")
        subset = returns.loc[returns.index.isin(session_ids)]
        if subset.empty:
            return np.nan

        mean_value = subset.mean()
        return float(mean_value) if np.isfinite(mean_value) else np.nan

    def _prev_week_return_same_session(self, df: pd.DataFrame) -> pd.Series:
        """Log-close change between a session and the session five days prior."""

        closes = df.groupby("session_id")["close"].last().astype(float)
        past = closes.shift(5)
        ratio = closes / past
        invalid = (closes <= 0) | (past <= 0)
        if invalid.any():
            ratio = ratio.mask(invalid)

        returns = self._clean_return(np.log(ratio), policy="drop")
        return df["session_id"].map(returns)

    # ------------------------------------------------------------------
    # Data preparation helpers
    # ------------------------------------------------------------------
    def _prepare_bars_frame(self, bars_with_features: pd.DataFrame) -> pd.DataFrame:
        if not isinstance(bars_with_features, pd.DataFrame):
            raise HorizonInputError("bars_with_features must be a pandas DataFrame")

        lower_map: Dict[str, str] = {}
        for column in bars_with_features.columns:
            lower = column.lower()
            if lower not in lower_map:
                lower_map[lower] = column

        required = ["ts", "close", "open"]
        missing = [col for col in required if col not in lower_map]
        if missing:
            raise HorizonInputError(
                "bars_with_features is missing required columns: "
                + ", ".join(sorted(missing))
            )

        rename_map = {lower_map[name]: name for name in required}
        df = bars_with_features.rename(columns=rename_map).copy()
        self._require_columns(df, required)
        df = self._sanitize_ts(df)
        df = self._ensure_session_ids(df)
        if "session_id" not in df.columns:
            raise HorizonInputError("session_id missing after sessionization; cannot proceed")
        if df["session_id"].isna().any():
            raise HorizonInputError("sessionizer produced NaN session identifiers")
        df["ts"] = pd.to_datetime(df["ts"]).dt.tz_convert(self.tz)
        df = self._sanitize_numeric(df, ["open", "close"])
        df = self._dedupe_and_sort(df)
        df = self._rebuild_clock_columns(df)

        non_numeric = df[["open", "close"]].isna().any(axis=1)
        if non_numeric.any():
            sample = df.loc[non_numeric, ["ts", "open", "close"]].head(5)
            raise HorizonInputError(
                "Encountered non-numeric open/close values after coercion. "
                f"Sample: {sample.to_dict(orient='records')}"
            )

        return df

    # ------------------------------------------------------------------
    # Predictor extraction
    # ------------------------------------------------------------------
    def _predictor_from_payload(
        self,
        pattern: Mapping[str, Any],
        pattern_type: str,
        mode: str,
    ) -> Tuple[float, int]:
        payload = pattern.get("pattern_payload", {}) or {}
        metadata = pattern.get("metadata", {}) or {}
        bias_value = metadata.get("orderflow_bias") or payload.get("pressure_bias")
        bias_normalized = str(bias_value).lower() if bias_value is not None else ""
        side_hint = 1 if bias_normalized == "buy" else (-1 if bias_normalized == "sell" else 0)

        if mode == "mean":
            if pattern_type in {"weekday_mean", "orderflow_weekly", "orderflow_week_of_month"}:
                value = payload.get("mean")
            elif pattern_type == "orderflow_peak_pressure":
                value = payload.get("intraday_mean", payload.get("mean"))
            elif pattern_type in {"time_predictive_nextday", "time_predictive_nextweek"}:
                value = payload.get("mean")
                if value is None:
                    value = payload.get("correlation")
            else:
                value = payload.get("mean")
            return float(value) if value is not None else np.nan, side_hint

        if mode == "corr":
            value = payload.get("correlation")
            return float(value) if value is not None else np.nan, side_hint

        if mode == "strength":
            value = pattern.get("strength")
            if value is None:
                value = payload.get("t_stat")
            return float(value) if value is not None else np.nan, side_hint

        if mode == "bias":
            return float(side_hint), side_hint

        value = payload.get("mean")
        return float(value) if value is not None else np.nan, side_hint

    def _iter_pattern_returns(
        self,
        df: pd.DataFrame,
        patterns: Any,
        *,
        default_intraday_minutes: int,
        predictor_minutes: int,
        weekly_x_policy: str,
        time_match: str,
        tolerance: Optional[str],
    ) -> Iterable[Tuple[str, str, pd.Series, pd.Series, int, List[str], Mapping[str, Any]]]:
        if patterns is None:
            return

        if predictor_minutes <= 0:
            raise HorizonInputError("predictor_minutes must be positive")

        if weekly_x_policy not in {"mean", "prev_week"}:
            raise HorizonInputError("weekly_x_policy must be one of {'mean', 'prev_week'}")

        x_fw = self._forward_window_return_minutes(df, minutes=predictor_minutes)
        prev_week_series: Optional[pd.Series] = None
        horizon_cache: Dict[Tuple[str, Optional[int]], pd.Series] = {}
        momentum_forward_cache: Dict[int, pd.Series] = {}
        momentum_backward_cache: Dict[int, pd.Series] = {}
        momentum_trend_cache: Dict[int, pd.Series] = {}
        session_return_cache: Dict[str, Any] = {}
        time_bearing_types = {"time_predictive_nextday", "time_predictive_nextweek", "orderflow_peak_pressure"}
        weekly_types = {"weekday_mean", "orderflow_weekly", "orderflow_week_of_month"}

        for key, pattern in ScreenerPipeline._items_from_patterns(patterns):
            pattern_type = pattern.get("pattern_type")
            if not pattern_type:
                continue

            gate_col, candidates = self._infer_gate_column_name(
                df, key, pattern, time_match=time_match
            )
            if gate_col is None:
                expected = candidates[0] if candidates else None
                self._log_warn(
                    "Gate column missing",
                    key=key,
                    pattern_type=pattern_type,
                    expected=expected,
                    candidates=candidates,
                )
                continue

            if pattern_type in ScreenerPipeline._MOMENTUM_TYPES:
                returns_x_series, returns_y = self._momentum_xy_series(
                    df,
                    pattern,
                    default_intraday_minutes=default_intraday_minutes,
                    forward_cache=momentum_forward_cache,
                    backward_cache=momentum_backward_cache,
                    trend_cache=momentum_trend_cache,
                    session_cache=session_return_cache,
                )
            elif pattern_type == "weekend_hedging":
                returns_x_series, returns_y = self._weekend_hedging_returns(df)
            else:
                spec = self.pattern_horizon(
                    pattern_type, default_intraday_minutes=default_intraday_minutes
                )
                effective_delta = spec.delta_minutes
                if spec.name == "intraday_delta":
                    inferred_minutes = self._extract_period_minutes(pattern)
                    if inferred_minutes is not None:
                        effective_delta = inferred_minutes

                cache_key = (spec.name, effective_delta if spec.name == "intraday_delta" else None)
                if cache_key not in horizon_cache:
                    if spec.name == "same_day_oc":
                        horizon_cache[cache_key] = self._same_day_open_to_close(df)
                    elif spec.name == "next_day_cc":
                        horizon_cache[cache_key] = self._next_day_close_to_close(df)
                    elif spec.name == "next_week_cc":
                        horizon_cache[cache_key] = self._next_week_close_to_close(df, days=5)
                    elif spec.name == "intraday_delta":
                        horizon_cache[cache_key] = self._intraday_delta_minutes(
                            df,
                            minutes=(effective_delta or spec.delta_minutes or default_intraday_minutes),
                        )
                    elif spec.name == "next_monday_oc":
                        horizon_cache[cache_key] = self._next_monday_open_to_close(df)
                    else:
                        horizon_cache[cache_key] = self._same_day_open_to_close(df)

                returns_y = horizon_cache[cache_key]

                if pattern_type in time_bearing_types:
                    returns_x_series = x_fw
                elif pattern_type in weekly_types:
                    gate_mask = df[gate_col] == 1
                    if weekly_x_policy == "prev_week":
                        if prev_week_series is None:
                            prev_week_series = self._prev_week_return_same_session(df)
                        returns_x_series = prev_week_series
                    else:
                        payload_mean, _ = self._predictor_from_payload(pattern, pattern_type, "mean")
                        scalar = payload_mean
                        if not np.isfinite(scalar):
                            scalar = self._weekly_mean_scalar(df, gate_mask)
                        returns_x_series = pd.Series(scalar, index=df.index, dtype=float)
                else:
                    payload_value, _ = self._predictor_from_payload(pattern, pattern_type, "mean")
                    returns_x_series = pd.Series(payload_value, index=df.index, dtype=float)

            _, side_hint = self._predictor_from_payload(pattern, pattern_type, mode="bias")
            yield gate_col, pattern_type, returns_x_series, returns_y, side_hint, candidates, pattern

    @staticmethod
    def _signal_column_name(gate_col: str) -> str:
        if gate_col.endswith("_gate"):
            return f"{gate_col[:-5]}_signal"
        return f"{gate_col}_signal"

    # ------------------------------------------------------------------
    # Public API
    # ------------------------------------------------------------------
    def add_predictor_columns(
        self,
        bars_with_features: pd.DataFrame,
        patterns: Any,
        *,
        default_intraday_minutes: int = 10,
        predictor_minutes: int = 5,
        weekly_x_policy: str = "mean",
    ) -> pd.DataFrame:
        """Return ``bars_with_features`` with per-pattern predictor columns appended."""

        if patterns is None:
            return bars_with_features.copy()

        df = self._prepare_bars_frame(bars_with_features)
        result = bars_with_features.copy()
        ts_to_index: Dict[pd.Timestamp, List[Any]] = {}
        if "ts" in result.columns:
            ts_series = pd.to_datetime(result["ts"], errors="coerce")
            for idx, ts_value in zip(result.index, ts_series):
                if pd.isna(ts_value):
                    continue
                ts_to_index.setdefault(ts_value, []).append(idx)

        for gate_col, _, returns_x_series, _, _, _, _ in self._iter_pattern_returns(
            df,
            patterns,
            default_intraday_minutes=default_intraday_minutes,
            predictor_minutes=predictor_minutes,
            weekly_x_policy=weekly_x_policy,
            time_match=self.time_match,
            tolerance=self.asof_tolerance,
        ):
            signal_col = self._signal_column_name(gate_col)
            signal = pd.Series(np.nan, index=result.index, dtype=float)
            gate_mask = df[gate_col] == 1
            if gate_mask.any():
                aligned = returns_x_series.reindex(df.index)
                valid_mask = gate_mask & aligned.notna()
                if valid_mask.any():
                    ts_active = df.loc[valid_mask, "ts"].to_numpy()
                    values_active = aligned.loc[valid_mask].to_numpy()
                    for ts_value, value in zip(ts_active, values_active):
                        for label in ts_to_index.get(ts_value, []):
                            signal.loc[label] = value
            result[signal_col] = signal

        return result

    def build_xy(
        self,
        bars_with_features: pd.DataFrame,
        patterns: Any,
        *,
        default_intraday_minutes: int = 10,
        predictor_minutes: int = 5,
        weekly_x_policy: str = "mean",
        allowed_months: Optional[Iterable[int]] = None,
        ensure_gates: bool = True,
        nan_policy: Optional[str] = None,
        time_match: Optional[str] = None,
        asof_tolerance: Optional[str] = None,
        debug: bool = False,
        include_metadata: Optional[Iterable[str]] = None,
    ) -> pd.DataFrame:
        """Construct tidy decision rows for screener ``patterns``.

        Parameters
        ----------
        bars_with_features:
            Bar data containing at least ``ts``, ``open``, ``close``, and ``session_id`` columns.
        patterns:
            Pattern payloads produced by :class:`ScreenerPipeline` consumers.
        default_intraday_minutes:
            Horizon minutes used when a pattern requests ``intraday_delta`` without an explicit
            ``delta_minutes`` value.
        predictor_minutes:
            Backward-looking window length (in minutes) for time-bearing predictors.
        weekly_x_policy:
            Strategy for weekly and week-of-month patterns. ``"mean"`` uses the payload ``mean``
            when supplied, otherwise falls back to the historical same-day open→close mean for
            sessions with an active gate. ``"prev_week"`` uses the realised return between the
            session close and the close five sessions prior.
        allowed_months:
            Optional set of calendar months to retain when emitting decision rows.
        ensure_gates:
            When ``True`` the screener pipeline is re-run to materialise missing gates before
            constructing outputs.
        nan_policy:
            Overrides the instance-level NaN handling policy. See ``__init__`` for options.
        time_match:
            Override time gate resolution policy (``"auto"``, ``"second"``, or ``"microsecond"``).
        asof_tolerance:
            Override merge-asof tolerance expressed as a pandas offset string.
        debug:
            Emit detailed diagnostics via the configured logger when ``True``.
        include_metadata:
            Optional iterable of payload keys to copy onto the emitted decision rows.
        """

        if patterns is None:
            return pd.DataFrame(
                columns=["ts_decision", "gate", "pattern_type", "returns_x", "returns_y", "side_hint"]
            )

        policy = nan_policy or self.nan_policy
        if policy not in {"drop", "zero", "ffill"}:
            raise HorizonInputError("nan_policy must be one of {'drop', 'zero', 'ffill'}")

        effective_time_match = time_match or self.time_match
        if effective_time_match not in {"auto", "second", "microsecond"}:
            raise HorizonInputError(
                "time_match must be one of {'auto', 'second', 'microsecond'}"
            )

        effective_tolerance = asof_tolerance or self.asof_tolerance

        base_df = self._prepare_bars_frame(bars_with_features)

        source_bars = base_df
        if ensure_gates:
            builder = ScreenerPipeline(
                tz=self.tz,
                time_match=self._translate_time_match(effective_time_match),
                log=self.log,
            )
            source_bars = builder.build_features(base_df, patterns)

        df = self._prepare_bars_frame(source_bars)
        if allowed_months is not None:
            allowed_set = {int(month) for month in allowed_months}
            month_mask = df["ts"].dt.month.isin(sorted(allowed_set))
        else:
            month_mask = pd.Series(True, index=df.index)
        if debug:
            sessions = df["session_id"].dropna()
            if not sessions.empty:
                self._log_warn(
                    "Session coverage",
                    first_session=str(sessions.iloc[0]),
                    last_session=str(sessions.iloc[-1]),
                    total_sessions=int(sessions.nunique()),
                )
        rows: List[pd.DataFrame] = []
        pre_row_count = len(df)

        include_fields = list(dict.fromkeys(include_metadata or []))

        for (
            gate_col,
            pattern_type,
            returns_x_series,
            returns_y,
            side_hint,
            candidates,
            pattern,
        ) in self._iter_pattern_returns(
            df,
            patterns,
            default_intraday_minutes=default_intraday_minutes,
            predictor_minutes=predictor_minutes,
            weekly_x_policy=weekly_x_policy,
            time_match=effective_time_match,
            tolerance=effective_tolerance,
        ):
            gate_series = df.get(gate_col)
            if gate_series is None:
                self._log_warn(
                    "Gate column disappeared between iteration and emission",
                    gate=gate_col,
                    candidates=candidates,
                )
                continue

            returns_x_clean = self._clean_return(returns_x_series, policy)
            returns_y_clean = self._clean_return(returns_y, policy)
            finite_x = pd.Series(np.isfinite(returns_x_clean), index=returns_x_clean.index)
            finite_y = pd.Series(np.isfinite(returns_y_clean), index=returns_y_clean.index)

            active_mask = (
                (gate_series == 1)
                & returns_y_clean.notna()
                & returns_x_clean.notna()
                & finite_x
                & finite_y
                & df["session_id"].notna()
                & month_mask
            )
            if not active_mask.any():
                self._log_warn(
                    "Gate column has no active, finite rows",
                    gate=gate_col,
                    candidates=candidates,
                )
                continue

            subset = df.loc[active_mask, ["ts"]].copy()
            subset["ts_decision"] = subset["ts"]
            subset["gate"] = gate_col
            subset["pattern_type"] = pattern_type
            subset["returns_x"] = returns_x_clean.loc[active_mask].values
            subset["returns_y"] = returns_y_clean.loc[active_mask].values
            subset["side_hint"] = side_hint
            if include_fields:
                meta_values = self._collect_metadata_fields(pattern, include_fields)
                for field_name, field_value in meta_values.items():
                    subset[field_name] = self._normalise_metadata_series(
                        field_value, subset.index
                    )
            row_columns = ["ts_decision", "gate", "pattern_type", "returns_x", "returns_y", "side_hint", *include_fields]
            rows.append(subset[row_columns])

            if debug:
                dropped = int(((gate_series == 1) & ~active_mask).sum())
                self._log_warn(
                    "Appended decision rows",
                    gate=gate_col,
                    count=int(active_mask.sum()),
                    dropped_due_to_filters=dropped,
                )

        if not rows:
            if debug:
                self._log_warn(
                    "No rows produced after gate filtering",
                    pre_rows=pre_row_count,
                    policy=policy,
                    time_match=effective_time_match,
                )
            return pd.DataFrame(
                columns=["ts_decision", "gate", "pattern_type", "returns_x", "returns_y", "side_hint"]
            )

        result = pd.concat(rows, axis=0, ignore_index=True)
        if debug:
            self._log_warn(
                "HorizonMapper build complete",
                rows=len(result),
                pre_rows=pre_row_count,
                policy=policy,
                time_match=effective_time_match,
            )
        return result

    # ------------------------------------------------------------------
    # Gate helpers
    # ------------------------------------------------------------------
    def _infer_gate_column_name(
        self,
        df: pd.DataFrame,
        key: str,
        pattern: Mapping[str, Any],
        *,
        time_match: str,
    ) -> Tuple[Optional[str], List[str]]:
        slug_key = ScreenerPipeline._slugify(key)
        candidates: List[str] = []

        if slug_key:
            candidates.append(f"{slug_key}_gate")

        fallback = self._fallback_gate_candidates(
            df, pattern, slug_key=slug_key, time_match=time_match
        )
        candidates.extend([cand for cand in fallback if cand not in candidates])

        available = [cand for cand in candidates if cand in df.columns]
        if not available:
            return None, candidates

        if len(available) > 1:
            chosen = available[0]
            self._log_warn(
                "Multiple gate columns matched; selecting first",
                chosen=chosen,
                options=available,
            )
            return chosen, candidates

        return available[0], candidates

    def _fallback_gate_candidates(
        self,
        df: pd.DataFrame,
        pattern: Mapping[str, Any],
        *,
        slug_key: Optional[str],
        time_match: str,
    ) -> List[str]:
        pattern_type = pattern.get("pattern_type")
        payload = pattern.get("pattern_payload", {}) or {}
        metadata = pattern.get("metadata", {}) or {}

        candidates: List[str] = []

        if pattern_type == "weekday_mean":
            weekday = payload.get("day") or payload.get("weekday")
            weekday_norm = ScreenerPipeline._normalize_weekday(weekday)
            if weekday_norm:
                candidates.append(f"weekday_mean_{weekday_norm}_gate")

        elif pattern_type == "time_predictive_nextday":
            time_value = payload.get("time")
            effective = self._resolve_time_match(df, time_match, time_value)
            suffix_second = self._format_time_suffix(time_value, "second")
            suffix_micro = self._format_time_suffix(time_value, "microsecond")
            order = [suffix_micro, suffix_second] if effective == "microsecond" else [suffix_second, suffix_micro]
            for suffix in order:
                if suffix:
                    candidates.append(f"time_nextday_{suffix}_gate")

        elif pattern_type == "time_predictive_nextweek":
            time_value = payload.get("time")
            effective = self._resolve_time_match(df, time_match, time_value)
            suffix_second = self._format_time_suffix(time_value, "second")
            suffix_micro = self._format_time_suffix(time_value, "microsecond")
            order = [suffix_micro, suffix_second] if effective == "microsecond" else [suffix_second, suffix_micro]
            for suffix in order:
                if suffix:
                    candidates.append(f"time_nextweek_{suffix}_gate")

        elif pattern_type == "orderflow_weekly":
            weekday_norm = ScreenerPipeline._normalize_weekday(payload.get("weekday"))
            metric = payload.get("metric", "net_pressure")
            bias = ScreenerPipeline._format_bias(
                metadata.get("orderflow_bias") or payload.get("pressure_bias")
            )
            if weekday_norm:
                candidates.append(f"oflow_weekly_{weekday_norm}_{metric}_{bias}_gate")

        elif pattern_type == "orderflow_week_of_month":
            weekday_norm = ScreenerPipeline._normalize_weekday(payload.get("weekday"))
            metric = payload.get("metric", "net_pressure")
            bias = ScreenerPipeline._format_bias(
                metadata.get("orderflow_bias") or payload.get("pressure_bias")
            )
            try:
                wom = int(payload.get("week_of_month"))
            except (TypeError, ValueError):
                wom = None
            if weekday_norm and wom is not None:
                candidates.append(f"oflow_wom_{weekday_norm}_w{wom}_{metric}_{bias}_gate")

        elif pattern_type == "orderflow_peak_pressure":
            weekday_norm = ScreenerPipeline._normalize_weekday(payload.get("weekday"))
            metric = payload.get("metric", "net_pressure")
            bias = ScreenerPipeline._format_bias(
                metadata.get("orderflow_bias") or payload.get("pressure_bias")
            )
            time_value = payload.get("clock_time")
            effective = self._resolve_time_match(df, time_match, time_value)
            suffix_second = self._format_time_suffix(time_value, "second")
            suffix_micro = self._format_time_suffix(time_value, "microsecond")
            order = [suffix_micro, suffix_second] if effective == "microsecond" else [suffix_second, suffix_micro]
            for suffix in order:
                if weekday_norm and suffix:
                    candidates.append(f"oflow_peak_{weekday_norm}_{suffix}_{metric}_{bias}_gate")
        elif pattern_type in ScreenerPipeline._MOMENTUM_TYPES:
            _, suffix = ScreenerPipeline._momentum_base_suffix(
                payload, metadata, pattern_type
            )
            candidates.append(f"{suffix}_gate")

        explicit = payload.get("gate") or metadata.get("gate")
        if isinstance(explicit, str) and explicit:
            normalized = explicit if explicit.endswith("_gate") else f"{explicit}_gate"
            candidates.append(normalized)

        return candidates
<|MERGE_RESOLUTION|>--- conflicted
+++ resolved
@@ -828,15 +828,8 @@
 
         window_minutes_int = _resolve_window_minutes()
 
-<<<<<<< HEAD
         start_hms, _ = self._session_clock_strings(session_start, session_tz)
         end_hms, _ = self._session_clock_strings(session_end, session_tz)
-=======
-        start_hms, _ = self._time_to_strings(session_start)
-        end_hms, _ = self._time_to_strings(session_end)
-        start_hms = self._convert_session_clock(start_hms, session_tz)
-        end_hms = self._convert_session_clock(end_hms, session_tz)
->>>>>>> 0e2baa1a
 
         lower_bound = start_hms
         upper_bound = end_hms
@@ -858,13 +851,10 @@
                 mask &= df["clock_time"] <= upper_bound
 
         mask = self._anchor_session_mask(df, mask, window_anchor=window_anchor)
-<<<<<<< HEAD
 
         momentum_type = payload.get("momentum_type") or metadata.get("momentum_type") or "momentum"
         session_key = payload.get("session_key") or metadata.get("session_key")
         session_index = payload.get("session_index") or metadata.get("session_index")
-=======
->>>>>>> 0e2baa1a
         bias = payload.get("bias") or metadata.get("bias")
         if bias is None:
             mean_value = payload.get("mean")

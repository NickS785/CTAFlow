--- conflicted
+++ resolved
@@ -1330,17 +1330,10 @@
                 }
             )
 
-<<<<<<< HEAD
-        for meta_key in ("months_active", "months_mask_12", "months_names", "target_times_hhmm", "period_length_min"):
-            value = payload_dict.get(meta_key)
-            if value is not None:
-                metadata[meta_key] = value
-=======
         for key in ("months_active", "months_mask_12", "months_names", "target_times_hhmm", "period_length_min"):
             value = payload_dict.get(key)
             if value is not None:
                 metadata[key] = value
->>>>>>> 3c9c69a6
 
         regime_meta = payload_dict.get("regime_filter") or pattern.get("metadata", {}).get("regime_filter")
         if regime_meta is not None:

--- conflicted
+++ resolved
@@ -60,59 +60,7 @@
                          resample_after=False,
                          resample_day="Wednesday",
                          remove_weekends=True,
-                         filter_valid_prices=True):
-
-<<<<<<< HEAD
-        """Generate a comprehensive feature matrix for forecasting.
-
-        Parameters
-        ----------
-        include_technical : bool, default True
-            Whether to compute any technical indicators.
-        selected_indicators : list[str] or None, optional
-            Specific technical indicator groups to calculate. Valid options are
-            ``['moving_averages', 'macd', 'rsi', 'atr', 'volume', 'momentum',
-            'confluence', 'vol_normalized']``. If ``None`` all available
-            indicators are used when ``include_technical`` is ``True``.
-        normalize_momentum : bool, default False
-            If ``True`` volatility normalised momentum features are added.
-        vol_return_periods : list[int], optional
-            Periods over which to calculate volatility normalised returns.
-            Defaults to ``[1, 5, 10, 20]`` when ``None``.
-        include_intraday : bool, default True
-            Include intraday derived features such as realised volatility.
-        selected_intraday_features : list[str] or None, optional
-            Specific intraday feature names to compute. Defaults to
-            ``['rv', 'rsv', 'cum_delta']`` when ``None``.
-        intraday_horizon : int, default 5
-            Look-back window in days for intraday calculations.
-        include_cot : bool, default True
-            Whether to include Commitments of Traders (COT) based features.
-        selected_cot_features : list[str] or None, optional
-            COT feature groups to calculate. Valid options are
-            ``['positioning', 'flows', 'extremes', 'market_structure',
-            'interactions', 'spreads']``. If ``None`` all groups are used when
-            ``include_cot`` is ``True``.
-        resample_before_calcs : bool, default False
-            Resample the raw data to weekly frequency prior to feature
-            generation.
-        resample_after : bool, default False
-            Resample the computed feature matrix after generation.
-        resample_day : str, default ``"Wednesday"``
-            Day of week to anchor weekly resampling when ``resample_before_calcs``
-            or ``resample_after`` is ``True``.
-        remove_weekends : bool, default True
-            Drop Saturday/Sunday observations before feature creation.
-        filter_valid_prices : bool, default True
-            When technical indicators are requested, restrict calculations to
-            rows containing valid price data.
-
-        Returns
-        -------
-        pd.DataFrame
-            DataFrame containing all engineered features aligned to the input
-            data index.
-=======
+                         filter_valid_price
         """Create comprehensive feature set from your data structure
 
         Args:
@@ -127,7 +75,6 @@
             filter_valid_prices: Whether to filter to rows with valid price data when including technical features
             :param include_intraday:
             :param resample_before_calcs:
->>>>>>> fbd2c3f3
         """
         df = self.data.copy()
         if remove_weekends:
@@ -825,40 +772,6 @@
 
         result = self._fit_model(X, y, model_type=model_type, test_size=test_size, **model_params)
 
-<<<<<<< HEAD
-=======
-        if model_type in ['lightgbm', 'xgboost']:
-            val_size = int(len(X_train) * 0.2)
-            X_val = X_train.iloc[-val_size:]
-            y_val = y_train.iloc[-val_size:]
-            X_train_fit = X_train.iloc[:-val_size]
-            y_train_fit = y_train.iloc[:-val_size]
-            if use_grid_search:
-                # Use grid search to find best parameters
-                grid_results = model.fit_with_grid_search(
-                    X_train_fit, y_train_fit,
-                    param_grid=param_grid,
-                    eval_set=(X_val, y_val),
-                    cv_folds=grid_search_cv,
-                    scoring=grid_search_scoring,
-                    verbose=True
-                )
-                grid_search_results = grid_results['grid_search_results']
-            else:
-                # Standard fit
-                model.fit(X_train_fit, y_train_fit, eval_set=(X_val, y_val))
-
-        else:
-            model.fit(X_train, y_train)
-
-        train_pred = model.predict(X_train)
-        test_pred = model.predict(X_test)
-
-        train_metrics = model.evaluate(X_train, y_train)
-        test_metrics = model.evaluate(X_test, y_test)
-
-        # Generate appropriate model key based on how features were selected
->>>>>>> fbd2c3f3
         if selected_features is not None:
             model_key = f"fs_{model_type}_{len(selected_features)}features"
         else:

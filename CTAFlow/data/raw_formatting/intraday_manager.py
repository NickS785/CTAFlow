#!/usr/bin/env python3
"""
Optimized intraday file management for SCID contract data using sierrapy.

This module provides a streamlined IntradayFileManager for efficient loading
of continuous front month data with built-in gap detection.
"""

from typing import Any, Dict, List, Optional, Tuple, Set
import inspect
from pathlib import Path
from datetime import datetime, timedelta
import pandas as pd
import numpy as np
import re
import logging
import asyncio
from dataclasses import dataclass

from sierrapy.parser import ScidReader, AsyncScidReader, bucket_by_volume, resample_ohlcv

from ...config import DLY_DATA_PATH, MARKET_DATA_PATH, INTRADAY_ADB_PATH, INTRADAY_DATA_PATH
from ..data_client import DataClient
from ..update_management import (
    INTRADAY_UPDATE_EVENT,
    get_update_metadata_store,
    prepare_dataframe_for_append,
    summarize_append_result,
)

# ArcticDB integration
try:
    from arcticdb import Arctic
    HAS_ARCTICDB = True
except ImportError:
    Arctic = None
    HAS_ARCTICDB = False

try:
    import pyarrow.parquet as pq

    HAS_PYARROW = True
except ImportError:  # pragma: no cover - optional dependency
    pq = None
    HAS_PYARROW = False


# Arctic instance cache (singleton pattern to prevent LMDB reopen)
_ARCTIC_INSTANCES = {}


def get_arctic_instance(uri: str) -> Optional[Arctic]:
    """
    Get or create Arctic instance with singleton pattern.

    This prevents LMDB "already opened" errors by reusing instances
    within the same process.

    Args:
        uri: Arctic URI (e.g., 'lmdb://path/to/db')

    Returns:
        Arctic instance or None if not available
    """
    if not HAS_ARCTICDB:
        return None

    # Check cache first
    if uri in _ARCTIC_INSTANCES:
        return _ARCTIC_INSTANCES[uri]

    # Create new instance and cache it
    try:
        instance = Arctic(uri)
        _ARCTIC_INSTANCES[uri] = instance
        return instance
    except Exception as e:
        logging.warning(f"Could not create Arctic instance for {uri}: {e}")
        return None


def clear_arctic_cache(uri: Optional[str] = None) -> None:
    """
    Clear cached Arctic instances.

    Args:
        uri: Specific URI to clear, or None to clear all instances

    Examples:
        # Clear all cached instances
        clear_arctic_cache()

        # Clear specific instance
        clear_arctic_cache('lmdb://F:/Data/intraday/')
    """
    if uri is not None:
        if uri in _ARCTIC_INSTANCES:
            del _ARCTIC_INSTANCES[uri]
    else:
        _ARCTIC_INSTANCES.clear()


def get_cached_arctic_uris() -> List[str]:
    """
    Get list of currently cached Arctic URIs.

    Returns:
        List of URIs with active cached instances
    """
    return list(_ARCTIC_INSTANCES.keys())


@dataclass
class GapInfo:
    """Information about a gap in the continuous data."""
    start_timestamp: datetime
    end_timestamp: datetime
    duration_hours: float
    gap_type: str  # 'weekend', 'holiday', 'data_missing', 'contract_roll'
    contracts_affected: List[str]


class AsyncParquetWriter:
    """
    Asynchronous Parquet writer for intraday data from AsyncScidReader.

    Writes data to organized Parquet file structure:
        F:/Data/intraday/
            CL_F/
                CL_F_1T.parquet
                CL_F_5T.parquet
                CL_F_vol500.parquet
            NG_F/
                NG_F_1T.parquet
                ...

    Features:
        - Async I/O for high throughput
        - Per-symbol directory organization
        - Automatic append/update mode
        - Compression (snappy by default)
        - Duplicate handling
    """

    def __init__(self,
                 parquet_base_path: Optional[Path] = None,
                 compression: str = 'snappy',
                 enable_logging: bool = True):
        """
        Initialize async Parquet writer.

        Args:
            parquet_base_path: Base path for Parquet storage (default: INTRADAY_DATA_PATH)
            compression: Compression codec ('snappy', 'gzip', 'brotli', None)
            enable_logging: Enable logging
        """
        self.base_path = Path(parquet_base_path) if parquet_base_path else INTRADAY_DATA_PATH
        self.compression = compression

        # Setup logging
        if enable_logging:
            self.logger = logging.getLogger(f"{self.__class__.__name__}")
            self.logger.setLevel(logging.INFO)
        else:
            self.logger = None

        # Create base directory
        if not self.base_path.exists():
            self.base_path.mkdir(parents=True, exist_ok=True)
            if self.logger:
                self.logger.info(f"Created Parquet base directory: {self.base_path}")

    def _get_file_path(self,
                       symbol: str,
                       timeframe: Optional[str] = None,
                       volume_bucket_size: Optional[int] = None) -> Path:
        """Get Parquet file path for symbol and parameters."""
        # Create symbol directory
        symbol_dir = self.base_path / symbol
        symbol_dir.mkdir(parents=True, exist_ok=True)

        # Construct filename
        if volume_bucket_size:
            filename = f"{symbol}_vol{volume_bucket_size}.parquet"
        elif timeframe:
            filename = f"{symbol}_{timeframe}.parquet"
        else:
            filename = f"{symbol}_raw.parquet"

        return symbol_dir / filename

    def _build_export_kwargs(self,
                              export_func: Any,
                              symbol: str,
                              file_path: Path,
                              timeframe: Optional[str],
                              volume_bucket_size: Optional[int],
                              start: Optional[datetime],
                              end: Optional[datetime],
                              mode: str) -> Optional[Dict[str, Any]]:
        """Dynamically map keyword arguments for export_scid_files_to_parquet."""

        try:
            signature = inspect.signature(export_func)
        except (TypeError, ValueError):  # pragma: no cover - fallback for C extensions
            return None

        params = signature.parameters
        kwargs: Dict[str, Any] = {}
        normalized_symbol = symbol.replace('_F', '')

        def _set_first_available(names: Tuple[str, ...], value: Any) -> None:
            for name in names:
                if name in params and value is not None:
                    kwargs[name] = value
                    return

        # Symbol/ticker arguments
        _set_first_available(('ticker', 'symbol', 'base_symbol'), normalized_symbol)

        if 'tickers' in params:
            kwargs['tickers'] = [normalized_symbol]
        if 'symbols' in params and 'tickers' not in kwargs:
            kwargs['symbols'] = [normalized_symbol]

        # Output path arguments
        path_mappings: Tuple[Tuple[str, Any], ...] = (
            ('export_path', str(file_path)),
            ('output_path', str(file_path)),
            ('destination_path', str(file_path)),
            ('parquet_path', str(file_path)),
            ('parquet_file', str(file_path)),
            ('path', str(file_path)),
            ('output_directory', str(file_path.parent)),
            ('destination', str(file_path.parent)),
            ('parquet_directory', str(file_path.parent)),
            ('directory', str(file_path.parent)),
        )
        for candidate, value in path_mappings:
            if candidate in params:
                kwargs[candidate] = value
                break

        # Resampling / timeframe arguments
        if timeframe is not None:
            _set_first_available(('timeframe', 'resample_rule', 'rule'), timeframe)

        # Volume bucket arguments
        if volume_bucket_size is not None:
            _set_first_available(('volume_per_bar', 'volume_bucket_size', 'volume'), volume_bucket_size)

        # Temporal bounds
        if start is not None:
            _set_first_available(('start', 'start_time', 'start_dt'), start)
        if end is not None:
            _set_first_available(('end', 'end_time', 'end_dt'), end)

        # Mode/compression flags
        if 'mode' in params:
            kwargs['mode'] = mode
        elif 'write_mode' in params:
            kwargs['write_mode'] = mode

        if 'compression' in params:
            kwargs['compression'] = self.compression

        # Ensure we satisfied all required parameters (except 'self')
        missing_required = [
            name for name, param in params.items()
            if name != 'self' and param.default is inspect._empty and name not in kwargs
        ]

        if missing_required:
            return None

        return kwargs

    def _summarize_export_result(self,
                                 symbol: str,
                                 file_path: Path,
                                 timeframe: Optional[str],
                                 volume_bucket_size: Optional[int],
                                 mode: str,
                                 raw_result: Any) -> Dict[str, Any]:
        """Normalize export results into AsyncParquetWriter response format."""

        metadata: Dict[str, Any] = {}
        records_written: Optional[int] = None
        success = True
        error_message: Optional[str] = None

        if isinstance(raw_result, dict):
            metadata = {k: v for k, v in raw_result.items() if k not in {'success', 'records_written', 'error'}}
            if 'success' in raw_result:
                success = bool(raw_result['success'])
            if 'records_written' in raw_result and raw_result['records_written'] is not None:
                try:
                    records_written = int(raw_result['records_written'])
                except (TypeError, ValueError):
                    records_written = None
            if 'error' in raw_result:
                error_message = str(raw_result['error'])
        elif raw_result is not None:
            metadata['result'] = raw_result

        if records_written is None and HAS_PYARROW and file_path.exists():
            try:
                parquet_file = pq.ParquetFile(str(file_path))
                records_written = parquet_file.metadata.num_rows
            except Exception:  # pragma: no cover - diagnostic only
                records_written = None

        summary: Dict[str, Any] = {
            'success': success,
            'symbol': symbol,
            'file_path': str(file_path),
            'records_written': int(records_written) if isinstance(records_written, int) else 0,
            'mode': mode,
            'timeframe': timeframe,
            'volume_bucket_size': volume_bucket_size,
        }

        if metadata:
            summary['metadata'] = metadata
        if error_message:
            summary['error'] = error_message

        return summary

    async def _legacy_export_symbol(self,
                                    reader: AsyncScidReader,
                                    symbol: str,
                                    timeframe: Optional[str],
                                    volume_bucket_size: Optional[int],
                                    start: Optional[datetime],
                                    end: Optional[datetime],
                                    mode: str) -> Dict[str, Any]:
        """Fallback export implementation using pandas for compatibility."""

        df = await reader.load_front_month_series(
            ticker=symbol.replace('_F', ''),
            start=start,
            end=end,
            resample_rule=timeframe,
            volume_per_bar=volume_bucket_size
        )

        if df.empty:
            return {
                'success': False,
                'symbol': symbol,
                'records_written': 0,
                'error': 'No data loaded from reader'
            }

        return await self.write_dataframe(
            df=df,
            symbol=symbol,
            timeframe=timeframe,
            volume_bucket_size=volume_bucket_size,
            mode=mode
        )

    async def _export_symbol_with_reader(self,
                                         reader: AsyncScidReader,
                                         symbol: str,
                                         timeframe: Optional[str],
                                         volume_bucket_size: Optional[int],
                                         start: Optional[datetime],
                                         end: Optional[datetime],
                                         mode: str) -> Dict[str, Any]:
        """Export helper that prefers AsyncScidReader's native Parquet export."""

        export_func = getattr(reader, 'export_scid_files_to_parquet', None)
        file_path = self._get_file_path(symbol, timeframe, volume_bucket_size)

        if callable(export_func):
            kwargs = self._build_export_kwargs(export_func, symbol, file_path, timeframe, volume_bucket_size, start, end, mode)

            if kwargs is not None:
                try:
                    raw_result = await export_func(**kwargs)
                    summary = self._summarize_export_result(symbol, file_path, timeframe, volume_bucket_size, mode, raw_result)

                    if self.logger:
                        self.logger.info(
                            "[Async] Exported %s using AsyncScidReader -> %s",
                            symbol,
                            file_path.name
                        )

                    return summary
                except TypeError as exc:
                    # The signature may not match expected parameters – fall back gracefully
                    if self.logger:
                        self.logger.debug(
                            "[Async] export_scid_files_to_parquet signature mismatch for %s: %s",
                            symbol,
                            exc
                        )
                except Exception as exc:  # pragma: no cover - relies on external library
                    if self.logger:
                        self.logger.error(
                            "[Async] SierraPy export failed for %s: %s",
                            symbol,
                            exc
                        )
                    return {
                        'success': False,
                        'symbol': symbol,
                        'file_path': str(file_path),
                        'records_written': 0,
                        'error': str(exc),
                        'timeframe': timeframe,
                        'volume_bucket_size': volume_bucket_size,
                    }

        # Fall back to legacy pandas-based export
        return await self._legacy_export_symbol(
            reader=reader,
            symbol=symbol,
            timeframe=timeframe,
            volume_bucket_size=volume_bucket_size,
            start=start,
            end=end,
            mode=mode
        )

    async def write_dataframe(self,
                             df: pd.DataFrame,
                             symbol: str,
                             timeframe: Optional[str] = None,
                             volume_bucket_size: Optional[int] = None,
                             mode: str = 'append') -> Dict[str, any]:
        """
        Write DataFrame to Parquet file asynchronously.

        Args:
            df: DataFrame to write (must have DatetimeIndex)
            symbol: Trading symbol
            timeframe: Time-based resampling rule
            volume_bucket_size: Volume bucket size
            mode: 'append' (merge with existing), 'replace' (overwrite), or 'create' (fail if exists)

        Returns:
            Dictionary with write statistics
        """
        if df.empty:
            return {
                'success': False,
                'symbol': symbol,
                'records_written': 0,
                'error': 'Empty DataFrame'
            }

        file_path = self._get_file_path(symbol, timeframe, volume_bucket_size)
        df_to_write = df.copy()

        try:
            if timeframe:
                if not isinstance(df_to_write.index, pd.DatetimeIndex):
                    raise ValueError("DataFrame index must be a DatetimeIndex when specifying timeframe")

                df_resampled = resample_ohlcv(df_to_write, rule=timeframe)

                close_source_col = next((col for col in ("Close", "close") if col in df.columns), None)
                if close_source_col is not None:
                    first_close = df[close_source_col].resample(timeframe).first()
                    open_target_col = next((col for col in ("Open", "open") if col in df_resampled.columns), None)
                    aligned = first_close.reindex(df_resampled.index)
                    if open_target_col is not None:
                        df_resampled[open_target_col] = aligned
                    else:
                        df_resampled.insert(0, "Open", aligned)

                df_to_write = df_resampled
        except Exception as exc:
            if self.logger:
                self.logger.error(f"[Async] Error formatting dataframe for {symbol}: {exc}")
            return {
                'success': False,
                'symbol': symbol,
                'records_written': 0,
                'error': str(exc)
            }

        try:
            # Run blocking I/O in executor to avoid blocking event loop
            loop = asyncio.get_event_loop()

            if mode == 'replace' or not file_path.exists():
                await loop.run_in_executor(
                    None,
                    lambda: df_to_write.to_parquet(file_path, compression=self.compression, index=True)
                )
                records_written = len(df_to_write)
                write_mode = 'replace' if file_path.exists() else 'create'

            elif mode == 'append':
                existing_df = await loop.run_in_executor(
                    None,
                    pd.read_parquet,
                    file_path
                )

                combined_df = pd.concat([existing_df, df_to_write])
                combined_df = combined_df[~combined_df.index.duplicated(keep='last')].sort_index()

                await loop.run_in_executor(
                    None,
                    lambda: combined_df.to_parquet(file_path, compression=self.compression, index=True)
                )
                records_written = len(combined_df) - len(existing_df)
                write_mode = 'append'

            else:  # mode == 'create'
                if file_path.exists():
                    return {
                        'success': False,
                        'symbol': symbol,
                        'records_written': 0,
                        'error': f'File already exists: {file_path}'
                    }
                await loop.run_in_executor(
                    None,
                    lambda: df_to_write.to_parquet(file_path, compression=self.compression, index=True)
                )
                records_written = len(df_to_write)
                write_mode = 'create'

            if self.logger:
                self.logger.info(
                    f"[Async] Wrote {records_written:,} records to {file_path.name} "
                    f"(mode: {write_mode})"
                )

            return {
                'success': True,
                'symbol': symbol,
                'file_path': str(file_path),
                'records_written': records_written,
                'mode': write_mode,
                'date_range': {
                    'start': df_to_write.index[0],
                    'end': df_to_write.index[-1]
                } if not df_to_write.empty else None,
                'timeframe': timeframe,
                'volume_bucket_size': volume_bucket_size
            }

        except Exception as e:
            if self.logger:
                self.logger.error(f"[Async] Error writing {symbol}: {e}")

            return {
                'success': False,
                'symbol': symbol,
                'file_path': str(file_path),
                'records_written': 0,
                'error': str(e)
            }

    async def read_dataframe(self,
                            symbol: str,
                            timeframe: Optional[str] = None,
                            volume_bucket_size: Optional[int] = None,
                            start: Optional[datetime] = None,
                            end: Optional[datetime] = None) -> pd.DataFrame:
        """
        Read DataFrame from Parquet file asynchronously.

        Args:
            symbol: Trading symbol
            timeframe: Time-based resampling
            volume_bucket_size: Volume bucket size
            start: Start date filter
            end: End date filter

        Returns:
            DataFrame with intraday data
        """
        file_path = self._get_file_path(symbol, timeframe, volume_bucket_size)

        if not file_path.exists():
            if self.logger:
                self.logger.warning(f"[Async] File not found: {file_path}")
            return pd.DataFrame()

        try:
            loop = asyncio.get_event_loop()
            df = await loop.run_in_executor(None, pd.read_parquet, file_path)

            # Apply date filters with timezone-aware comparison
            if start is not None:
                # Ensure start is timezone-aware if df.index is timezone-aware
                if df.index.tz is not None and start.tzinfo is None:
                    start = pd.Timestamp(start).tz_localize(df.index.tz)
                elif df.index.tz is None and start.tzinfo is not None:
                    start = start.replace(tzinfo=None)
                df = df[df.index >= start]

            if end is not None:
                # Ensure end is timezone-aware if df.index is timezone-aware
                if df.index.tz is not None and end.tzinfo is None:
                    end = pd.Timestamp(end).tz_localize(df.index.tz)
                elif df.index.tz is None and end.tzinfo is not None:
                    end = end.replace(tzinfo=None)
                df = df[df.index <= end]

            if self.logger:
                self.logger.info(f"[Async] Read {len(df):,} records from {file_path.name}")

            return df

        except Exception as e:
            if self.logger:
                self.logger.error(f"[Async] Error reading {symbol}: {e}")
            return pd.DataFrame()

    async def update_from_reader(self,
                                 reader: AsyncScidReader,
                                 symbol: str,
                                 timeframe: Optional[str] = None,
                                 volume_bucket_size: Optional[int] = None,
                                 lookback_months: int = 2) -> Dict[str, Any]:
        """Update an existing Parquet file with new data from ``AsyncScidReader``.

        This helper inspects the tail of the current Parquet file (defaulting to the
        last ``lookback_months`` of data) to determine the most recent timestamp that
        has already been written. It then requests fresh front-month data from
        ``AsyncScidReader`` starting immediately after that timestamp and appends any
        newly returned records to the Parquet store.

        Args:
            reader: Active ``AsyncScidReader`` instance.
            symbol: Trading symbol (e.g. ``'CL_F'``).
            timeframe: Optional resampling rule (``None`` targets the raw parquet).
            volume_bucket_size: Optional volume bucket size for bucketed parquet files.
            lookback_months: Number of months to look back when loading the local tail.

        Returns:
            Dictionary summarising the update that occurred (or indicating that no
            new data was available).
        """

        file_path = self._get_file_path(symbol, timeframe, volume_bucket_size)
        last_timestamp: Optional[pd.Timestamp] = None
        tail_start = pd.Timestamp.utcnow() - pd.DateOffset(months=lookback_months)
        existing_tz: Optional[Any] = None

        def _extract_reader_timezone(reader_obj: Any) -> Optional[Any]:
            """Attempt to pull a timezone attribute from the reader."""
            for attr in ("tzinfo", "tz", "timezone"):
                tz_value = getattr(reader_obj, attr, None)
                if tz_value is not None:
                    return tz_value
            return None

        def _apply_timezone(ts: Optional[pd.Timestamp], tz_value: Optional[Any]) -> Optional[pd.Timestamp]:
            """Align ``ts`` with ``tz_value`` if provided."""
            if ts is None:
                return None

            ts = pd.Timestamp(ts)
            if tz_value is None:
                if ts.tzinfo is None:
                    return ts
                return ts.tz_convert(None)

            for candidate in (tz_value, str(tz_value)):
                try:
                    if ts.tzinfo is None:
                        return ts.tz_localize(candidate)
                    return ts.tz_convert(candidate)
                except Exception:
                    continue

            return ts

        def _align_index_timezone(index: pd.Index, tz_value: Optional[Any]) -> pd.DatetimeIndex:
            """Return a datetime index aligned to ``tz_value``."""
            dt_index = pd.DatetimeIndex(index)

            if tz_value is None:
                if dt_index.tz is None:
                    return dt_index
                return dt_index.tz_convert(None)

            for candidate in (tz_value, str(tz_value)):
                try:
                    if dt_index.tz is None:
                        return dt_index.tz_localize(candidate)
                    return dt_index.tz_convert(candidate)
                except Exception:
                    continue

            return dt_index

        if file_path.exists():
            try:
                tail_df = await self.read_dataframe(
                    symbol=symbol,
                    timeframe=timeframe,
                    volume_bucket_size=volume_bucket_size,
                    start=tail_start.to_pydatetime()
                )
                if not tail_df.empty:
                    last_timestamp = pd.Timestamp(tail_df.index[-1])
                    existing_tz = getattr(tail_df.index, "tz", None)
            except Exception as exc:  # pragma: no cover - defensive logging only
                if self.logger:
                    self.logger.error(f"[Async] Failed to load tail for {symbol}: {exc}")

        reader_tz = _extract_reader_timezone(reader)
        target_tz = existing_tz if existing_tz is not None else reader_tz
        last_timestamp = _apply_timezone(last_timestamp, target_tz)

        fetch_start: Optional[datetime] = None
        fetch_start_ts: Optional[pd.Timestamp] = None
        if last_timestamp is not None:
<<<<<<< HEAD
            fetch_start_ts = pd.Timestamp(last_timestamp) + pd.Timedelta(seconds=1)
        elif file_path.exists():
            fetch_start_ts = tail_start

        if fetch_start_ts is not None:
            # ``AsyncScidReader`` expects timezone-naive Python ``datetime`` objects.
            # When our local parquet tail is timezone-aware we normalise by dropping
            # the timezone information (preserving the wall-clock value) before
            # passing the value to the reader. This prevents pandas from raising
            # "Cannot compare tz-naive and tz-aware timestamps" when the reader
            # filters its data.
            if fetch_start_ts.tzinfo is not None:
                fetch_start = fetch_start_ts.tz_localize(None).to_pydatetime()
            else:
=======
            fetch_start_ts = last_timestamp + pd.Timedelta(seconds=1)
            fetch_start = fetch_start_ts.to_pydatetime()
        elif file_path.exists():
            fetch_start_ts = _apply_timezone(tail_start, target_tz)
            if fetch_start_ts is not None:
>>>>>>> bd7c0ccd
                fetch_start = fetch_start_ts.to_pydatetime()

        try:
            new_df = await reader.load_front_month_series(
                ticker=symbol.replace('_F', ''),
                start=fetch_start,
                end=None,
                resample_rule=timeframe,
                volume_per_bar=volume_bucket_size
            )
        except Exception as exc:  # pragma: no cover - relies on external library
            if self.logger:
                self.logger.error(f"[Async] Reader update failed for {symbol}: {exc}")
            return {
                'success': False,
                'symbol': symbol,
                'records_written': 0,
                'error': str(exc),
                'timeframe': timeframe,
                'volume_bucket_size': volume_bucket_size
            }

        new_df.index = _align_index_timezone(new_df.index, target_tz)

        if not new_df.empty and last_timestamp is not None:
            comparison_timestamp = last_timestamp

            new_df = new_df[new_df.index > comparison_timestamp]

        if new_df.empty:
            if self.logger:
                self.logger.info(
                    f"[Async] No new records for {symbol} after {last_timestamp}"
                )
            return {
                'success': True,
                'symbol': symbol,
                'records_written': 0,
                'message': 'No new data to append',
                'timeframe': timeframe,
                'volume_bucket_size': volume_bucket_size,
                'last_timestamp': str(last_timestamp) if last_timestamp is not None else None
            }

        write_result = await self.write_dataframe(
            df=new_df,
            symbol=symbol,
            timeframe=timeframe,
            volume_bucket_size=volume_bucket_size,
            mode='append'
        )

        write_result['previous_end'] = str(last_timestamp) if last_timestamp is not None else None
        write_result['fetch_start'] = fetch_start_ts.isoformat() if fetch_start_ts is not None else None

        return write_result

    async def batch_write_from_reader(self,
                                      reader: AsyncScidReader,
                                      symbols: List[str],
                                      timeframe: Optional[str] = None,
                                      volume_bucket_size: Optional[int] = None,
                                      start: Optional[datetime] = None,
                                      end: Optional[datetime] = None,
                                      max_concurrent: int = 5,
                                      mode: str = 'append') -> Dict[str, Dict[str, any]]:
        """
        Batch write data from AsyncScidReader to Parquet files.

        Args:
            reader: AsyncScidReader instance
            symbols: List of symbols to process
            timeframe: Time-based resampling rule
            volume_bucket_size: Volume bucket size
            start: Start date filter
            end: End date filter
            max_concurrent: Maximum concurrent tasks
            mode: Write mode ('append', 'replace', 'create')

        Returns:
            Dictionary mapping symbols to write results
        """
        semaphore = asyncio.Semaphore(max_concurrent)

        async def process_symbol(symbol: str) -> Dict[str, any]:
            async with semaphore:
                try:
                    return await self._export_symbol_with_reader(
                        reader=reader,
                        symbol=symbol,
                        timeframe=timeframe,
                        volume_bucket_size=volume_bucket_size,
                        start=start,
                        end=end,
                        mode=mode
                    )
                except Exception as e:
                    if self.logger:
                        self.logger.error(f"[Async] Error processing {symbol}: {e}")
                    return {
                        'success': False,
                        'symbol': symbol,
                        'records_written': 0,
                        'error': str(e)
                    }

        # Create tasks for all symbols
        tasks = [process_symbol(symbol) for symbol in symbols]

        # Run all tasks concurrently
        results = await asyncio.gather(*tasks, return_exceptions=True)

        # Build results dictionary
        result_dict = {}
        for symbol, result in zip(symbols, results):
            if isinstance(result, Exception):
                result_dict[symbol] = {
                    'success': False,
                    'symbol': symbol,
                    'records_written': 0,
                    'error': str(result)
                }
            else:
                result_dict[symbol] = result

        # Summary
        total_records = sum(r.get('records_written', 0) for r in result_dict.values())
        successful = sum(1 for r in result_dict.values() if r.get('success', False))

        if self.logger:
            self.logger.info(
                f"[Async] Batch write complete: {successful}/{len(symbols)} successful, "
                f"{total_records:,} total records"
            )

        return result_dict

    async def batch_read_to_dict(self,
                                 symbols: List[str],
                                 timeframe: Optional[str] = None,
                                 volume_bucket_size: Optional[int] = None,
                                 start: Optional[datetime] = None,
                                 end: Optional[datetime] = None,
                                 max_concurrent: int = 10) -> Dict[str, pd.DataFrame]:
        """
        Load multiple tickers into a dictionary asynchronously.

        This method is designed for batch loading data for analysis tools like
        orderflow_scan which expect Dict[str, pd.DataFrame] input.

        Args:
            symbols: List of trading symbols to load
            timeframe: Time-based resampling (e.g., '1T', '5T')
            volume_bucket_size: Volume bucket size
            start: Start date filter
            end: End date filter
            max_concurrent: Maximum concurrent read operations

        Returns:
            Dictionary mapping symbols to their DataFrames

        Examples:
            # Load multiple symbols for orderflow analysis
            writer = AsyncParquetWriter()
            tick_data = await writer.batch_read_to_dict(
                symbols=['CL_F', 'NG_F', 'ZC_F'],
                timeframe='1T',
                start=datetime(2024, 1, 1),
                end=datetime(2024, 12, 31)
            )

            # Use with orderflow_scan
            from CTAFlow.screeners import orderflow_scan, OrderflowParams
            params = OrderflowParams(session_start='09:00', session_end='16:00')
            results = orderflow_scan(tick_data, params)

            # Load volume-bucketed data
            tick_data = await writer.batch_read_to_dict(
                symbols=['CL_F', 'NG_F'],
                volume_bucket_size=500,
                start=datetime(2024, 6, 1)
            )
        """
        semaphore = asyncio.Semaphore(max_concurrent)

        async def load_symbol(symbol: str) -> tuple[str, pd.DataFrame]:
            async with semaphore:
                try:
                    df = await self.read_dataframe(
                        symbol=symbol,
                        timeframe=timeframe,
                        volume_bucket_size=volume_bucket_size,
                        start=start,
                        end=end
                    )

                    if not df.empty and self.logger:
                        self.logger.info(
                            f"[Async] Loaded {len(df):,} records for {symbol} "
                            f"({df.index[0]} to {df.index[-1]})"
                        )

                    return symbol, df

                except Exception as e:
                    if self.logger:
                        self.logger.error(f"[Async] Error loading {symbol}: {e}")
                    return symbol, pd.DataFrame()

        # Create tasks for all symbols
        tasks = [load_symbol(symbol) for symbol in symbols]

        # Run all tasks concurrently
        results = await asyncio.gather(*tasks, return_exceptions=True)

        # Build results dictionary, filtering out errors and empty DataFrames
        result_dict = {}
        for result in results:
            if isinstance(result, Exception):
                if self.logger:
                    self.logger.error(f"[Async] Task exception: {result}")
                continue

            symbol, df = result
            if not df.empty:
                result_dict[symbol] = df
            elif self.logger:
                self.logger.warning(f"[Async] No data found for {symbol}")

        # Summary
        total_records = sum(len(df) for df in result_dict.values())
        loaded = len(result_dict)

        if self.logger:
            self.logger.info(
                f"[Async] Batch read complete: {loaded}/{len(symbols)} symbols loaded, "
                f"{total_records:,} total records"
            )

        return result_dict

    def batch_read_to_dict_sync(self,
                                symbols: List[str],
                                timeframe: Optional[str] = None,
                                volume_bucket_size: Optional[int] = None,
                                start: Optional[datetime] = None,
                                end: Optional[datetime] = None,
                                max_concurrent: int = 10) -> Dict[str, pd.DataFrame]:
        """
        Load multiple tickers into a dictionary (synchronous wrapper).

        This is a synchronous wrapper around batch_read_to_dict() for convenience
        when working in non-async contexts.

        Args:
            symbols: List of trading symbols to load
            timeframe: Time-based resampling
            volume_bucket_size: Volume bucket size
            start: Start date filter
            end: End date filter
            max_concurrent: Maximum concurrent read operations

        Returns:
            Dictionary mapping symbols to their DataFrames

        Examples:
            # Synchronous usage
            writer = AsyncParquetWriter()
            tick_data = writer.batch_read_to_dict_sync(
                symbols=['CL_F', 'NG_F', 'ZC_F'],
                timeframe='1T',
                start=datetime(2024, 1, 1)
            )

            # Direct use with orderflow_scan
            from CTAFlow.screeners import orderflow_scan, OrderflowParams
            tick_data = AsyncParquetWriter().batch_read_to_dict_sync(
                symbols=['CL_F', 'NG_F'],
                volume_bucket_size=500
            )
            params = OrderflowParams(session_start='09:00', session_end='16:00')
            results = orderflow_scan(tick_data, params)
        """
        return asyncio.run(self.batch_read_to_dict(
            symbols=symbols,
            timeframe=timeframe,
            volume_bucket_size=volume_bucket_size,
            start=start,
            end=end,
            max_concurrent=max_concurrent
        ))


class IntradayFileManager:
    """
    Optimized manager for intraday SCID contract files using sierrapy.

    Uses ScidReader.load_front_month_series for efficient front month loading
    and ScidReader.load_scid_files for batch processing with gap detection.
    """

    # SCID filename pattern
    SCID_PATTERN = re.compile(r'^([A-Z]{1,3})([FGHJKMNQUVXZ])(\d{2})-([A-Z]+)\.scid$', re.IGNORECASE)

    # Month code mapping
    MONTH_MAP = {
        'F': 1, 'G': 2, 'H': 3, 'J': 4, 'K': 5, 'M': 6,
        'N': 7, 'Q': 8, 'U': 9, 'V': 10, 'X': 11, 'Z': 12
    }

    def __init__(self,
                 data_path: Optional[Path] = None,
                 market_data_path: Optional[Path] = None,
                 arctic_uri: Optional[str] = None,
                 enable_logging: bool = True):
        """
        Initialize the intraday file manager.

        Args:
            data_path: Path to directory containing SCID files (default: DLY_DATA_PATH)
            market_data_path: Path to HDF5 market data file (default: MARKET_DATA_PATH)
            arctic_uri: ArcticDB URI for intraday data (default: INTRADAY_ADB_PATH)
            enable_logging: Enable logging
        """
        self.data_path = Path(data_path) if data_path else Path(DLY_DATA_PATH)
        self.market_data_path = Path(market_data_path) if market_data_path else MARKET_DATA_PATH
        self.arctic_uri = arctic_uri or INTRADAY_ADB_PATH

        # Setup logging
        if enable_logging:
            self.logger = logging.getLogger(f"{self.__class__.__name__}")
            self.logger.setLevel(logging.INFO)
        else:
            self.logger = None

        # Cache for discovered files
        self._scid_files: Dict[str, List[Path]] = {}

        # Lazily instantiated readers (construction can be expensive)
        self._scid_reader: Optional[ScidReader] = None

        # Initialize DataClient for HDF5
        self.data_client = DataClient(market_path=self.market_data_path)

        # Initialize ArcticDB connection using singleton pattern
        self.arctic = get_arctic_instance(self.arctic_uri)
        if self.arctic and self.logger:
            # Check if this is a cached instance
            is_cached = self.arctic_uri in _ARCTIC_INSTANCES and _ARCTIC_INSTANCES[self.arctic_uri] is self.arctic
            if is_cached:
                self.logger.info(f"Reusing existing ArcticDB connection at {self.arctic_uri}")
            else:
                self.logger.info(f"Created new ArcticDB connection at {self.arctic_uri}")

        # Discover SCID files
        self._discover_scid_files()

    def _discover_scid_files(self) -> None:
        """Discover and cache SCID files."""
        if not self.data_path.exists():
            if self.logger:
                self.logger.warning(f"Data path does not exist: {self.data_path}")
            return

        mapping: Dict[str, List[Path]] = {}

        for entry in self.data_path.iterdir():
            if not entry.is_file() or entry.suffix.lower() != '.scid':
                continue

            match = self.SCID_PATTERN.match(entry.name)
            if not match:
                continue

            base_symbol = match.group(1).upper()
            full_symbol = f"{base_symbol}_F"
            mapping.setdefault(full_symbol, []).append(entry)

        # Sort files by filename
        for files in mapping.values():
            files.sort()

        self._scid_files = mapping

        if self.logger:
            total_files = sum(len(files) for files in mapping.values())
            self.logger.info(f"Discovered {total_files} SCID files for {len(mapping)} symbols")

    def _get_scid_reader(self) -> Optional[ScidReader]:
        """Reuse a single ScidReader instance to avoid repeated initialization cost."""
        if self._scid_reader is None:
            try:
                self._scid_reader = ScidReader(self.data_path)
            except Exception as exc:
                if self.logger:
                    self.logger.error(f"Failed to initialise ScidReader for {self.data_path}: {exc}")
                self._scid_reader = None
        return self._scid_reader

    def get_available_symbols(self) -> List[str]:
        """Get list of symbols with available SCID files."""
        return list(self._scid_files.keys())

    def get_scid_files_for_symbol(self, symbol: str) -> List[Path]:
        """Get all SCID files for a given symbol."""
        return self._scid_files.get(symbol, [])

    def load_front_month_series(self,
                                symbol: str,
                                start: Optional[datetime] = None,
                                end: Optional[datetime] = None,
                                resample_rule: Optional[str] = None,
                                volume_bucket_size: Optional[int] = None,
                                detect_gaps: bool = True):
        """
        Load continuous front month data using ScidReader.load_front_month_series.

        This is the PRIMARY method for loading front month data efficiently.

        Args:
            symbol: Trading symbol (e.g., 'CL_F')
            start: Start date filter
            end: End date filter
            resample_rule: Time-based resampling (e.g., '1T', '5T', '1H')
            volume_bucket_size: Volume-based bucketing
            detect_gaps: If True, analyze and return gap information

        Returns:
            If detect_gaps=True: Tuple of (DataFrame, List[GapInfo])
            If detect_gaps=False: DataFrame only
        """
        scid_files = self.get_scid_files_for_symbol(symbol)

        if not scid_files:
            if self.logger:
                self.logger.warning(f"No SCID files found for {symbol}")
            return (pd.DataFrame(), None) if detect_gaps else pd.DataFrame()

        if self.logger:
            self.logger.info(f"Loading front month series for {symbol} from {len(scid_files)} files")

        try:
            # Initialize ScidReader with directory (reuse cached instance when possible)
            reader = self._get_scid_reader()
            if reader is None:
                return (pd.DataFrame(), None) if detect_gaps else pd.DataFrame()

            # Convert file paths to strings for load_scid_files
            file_paths = [str(f) for f in scid_files]

            # Load front month series - ScidReader handles stitching automatically
            df = reader.load_front_month_series(
                ticker=symbol.replace('_F', ''),
                start=start,
                end=end,
                resample_rule=resample_rule
            )

            if df.empty:
                if self.logger:
                    self.logger.warning(f"No data loaded for {symbol}")
                return (pd.DataFrame(), None) if detect_gaps else pd.DataFrame()

            # Apply volume bucketing if requested (after front month loading)
            if volume_bucket_size:
                if self.logger:
                    self.logger.info(f"Bucketing by volume: {volume_bucket_size} contracts per bucket")
                df = reader.bucket_volume(df, bucket_size=volume_bucket_size)

            # Detect gaps if requested
            gaps = None
            if detect_gaps:
                gaps = self._detect_gaps(df, symbol)
                if self.logger and gaps:
                    self.logger.info(f"Detected {len(gaps)} gaps in {symbol} data")

            if self.logger:
                date_range = f"{df.index[0]} to {df.index[-1]}"
                self.logger.info(f"Loaded {len(df):,} records from {date_range}")

            return (df, gaps) if detect_gaps else df

        except Exception as e:
            if self.logger:
                self.logger.error(f"Error loading front month series for {symbol}: {e}")
            return (pd.DataFrame(), None) if detect_gaps else pd.DataFrame()

    def load_scid_files_batch(self,
                              symbol: str,
                              start: Optional[datetime] = None,
                              end: Optional[datetime] = None,
                              resample_rule: Optional[str] = None) -> pd.DataFrame:
        """
        Load multiple SCID files using ScidReader.load_scid_files (batch mode).

        Use this when you need all contract data, not just front month.

        Args:
            symbol: Trading symbol
            start: Start date filter
            end: End date filter
            resample_rule: Time-based resampling

        Returns:
            DataFrame with multi-contract data
        """
        scid_files = self.get_scid_files_for_symbol(symbol)

        if not scid_files:
            return pd.DataFrame()

        if self.logger:
            self.logger.info(f"Loading {len(scid_files)} SCID files for {symbol} in batch mode")

        try:
            file_paths = [str(f) for f in scid_files]
            reader = self._get_scid_reader()
            if reader is None:
                return pd.DataFrame()

            # Load all files - returns Dict[str, pd.DataFrame]
            file_dict = reader.load_scid_files(
                file_paths=file_paths,
                start_ms=int(start.timestamp() * 1000) if start else None,
                end_ms=int(end.timestamp() * 1000) if end else None,
                resample_rule=resample_rule
            )

            # Concatenate all DataFrames
            if file_dict:
                df = pd.concat(file_dict.values(), ignore_index=False)
                if self.logger:
                    self.logger.info(f"Loaded {len(df):,} records from {len(file_dict)} files")
                return df
            else:
                return pd.DataFrame()

        except Exception as e:
            if self.logger:
                self.logger.error(f"Error in batch load for {symbol}: {e}")
            return pd.DataFrame()

    def _detect_gaps(self, df: pd.DataFrame, symbol: str) -> List[GapInfo]:
        """
        Detect gaps in continuous data with classification.

        Args:
            df: DataFrame with datetime index
            symbol: Trading symbol

        Returns:
            List of GapInfo objects describing detected gaps
        """
        if df.empty or len(df) < 2:
            return []

        gaps = []

        # Calculate time differences between consecutive records
        time_diffs = df.index.to_series().diff()

        # Determine expected frequency (mode of time differences)
        freq_counts = time_diffs.value_counts()
        if len(freq_counts) == 0:
            return []

        expected_freq = freq_counts.index[0]
        threshold = expected_freq * 3  # 3x expected frequency

        # Find gaps exceeding threshold
        gap_mask = time_diffs > threshold

        for idx in df.index[gap_mask]:
            gap_start_idx = df.index.get_loc(idx) - 1
            if gap_start_idx < 0:
                continue

            gap_start = df.index[gap_start_idx]
            gap_end = idx
            duration_hours = (gap_end - gap_start).total_seconds() / 3600

            # Classify gap type
            gap_type = self._classify_gap(gap_start, gap_end, duration_hours)

            # Extract affected contracts if available
            contracts_affected = []
            if 'contract_code' in df.columns:
                contracts_at_gap = df.loc[[gap_start, gap_end], 'contract_code'].unique().tolist()
                contracts_affected = contracts_at_gap

            gap_info = GapInfo(
                start_timestamp=gap_start,
                end_timestamp=gap_end,
                duration_hours=duration_hours,
                gap_type=gap_type,
                contracts_affected=contracts_affected
            )
            gaps.append(gap_info)

        return gaps

    def _classify_gap(self, start: datetime, end: datetime, duration_hours: float) -> str:
        """Classify gap type based on timing and duration."""
        # Weekend gap (Friday close to Monday open)
        if start.weekday() == 4 and end.weekday() == 0 and duration_hours < 72:
            return 'weekend'

        # Holiday gap (24-72 hours on weekday)
        if duration_hours >= 24 and duration_hours <= 72:
            return 'holiday'

        # Contract roll (look for change between Friday and Monday)
        if start.weekday() >= 3 and end.weekday() <= 1 and duration_hours > 48:
            return 'contract_roll'

        # Data missing
        return 'data_missing'

    def get_gap_summary(self, gaps: List[GapInfo]) -> Dict[str, any]:
        """Generate summary statistics for detected gaps."""
        if not gaps:
            return {'total_gaps': 0}

        gap_types = {}
        for gap in gaps:
            gap_types[gap.gap_type] = gap_types.get(gap.gap_type, 0) + 1

        total_gap_hours = sum(gap.duration_hours for gap in gaps)

        return {
            'total_gaps': len(gaps),
            'by_type': gap_types,
            'total_gap_hours': total_gap_hours,
            'avg_gap_hours': total_gap_hours / len(gaps),
            'longest_gap': max(gaps, key=lambda g: g.duration_hours),
            'data_missing_count': gap_types.get('data_missing', 0)
        }

    def write_to_hdf5(self,
                     symbol: str,
                     start: Optional[datetime] = None,
                     end: Optional[datetime] = None,
                     timeframe: Optional[str] = None,
                     volume_bucket_size: Optional[int] = None,
                     replace: bool = False) -> Dict[str, any]:
        """
        Write front month data to HDF5 in DataClient format.

        Args:
            symbol: Trading symbol
            start: Start date filter
            end: End date filter
            timeframe: Time-based resampling rule (e.g., '1T', '5T', '1H')
            volume_bucket_size: Volume bucket size
            replace: If True, replace existing data; if False, append

        Returns:
            Dictionary with write statistics

        Examples:
            # Write 1-minute bars
            manager.write_to_hdf5('CL_F', timeframe='1T')

            # Write 500-contract volume buckets
            manager.write_to_hdf5('CL_F', volume_bucket_size=500)
        """
        if self.logger:
            self.logger.info(f"Writing intraday data for {symbol} to HDF5")

        # Load data using optimized front month series
        df, gaps = self.load_front_month_series(
            symbol=symbol,
            start=start,
            end=end,
            resample_rule=timeframe,
            volume_bucket_size=volume_bucket_size,
            detect_gaps=True
        )

        # Log gaps if detected
        if gaps:
            gap_summary = self.get_gap_summary(gaps)
            if self.logger:
                self.logger.info(
                    f"Gap summary for {symbol}: {gap_summary['total_gaps']} gaps, "
                    f"{gap_summary['data_missing_count']} data missing"
                )

        metadata_store = get_update_metadata_store()
        key = f"market/{symbol}"
        if volume_bucket_size:
            key += f"/vol_{volume_bucket_size}"
        elif timeframe:
            key += f"/{timeframe}"

        event_details = {
            "symbol": symbol,
            "key": key,
            "timeframe": timeframe,
            "volume_bucket_size": volume_bucket_size,
        }

        if df.empty:
            if self.logger:
                self.logger.warning(f"No data loaded for {symbol}")
            metadata_store.record_success(
                INTRADAY_UPDATE_EVENT,
                {**event_details, "mode": "noop", "rows_written": 0},
            )
            return {
                'symbol': symbol,
                'key': key,
                'records_written': 0,
                'success': False,
                'error': 'No data loaded'
            }

        metadata_store.record_attempt(INTRADAY_UPDATE_EVENT, details=event_details)

        try:
            if replace:
                prepared = df.sort_index()
                prepared = prepared[~prepared.index.duplicated(keep="last")]
                self.data_client.write_market(prepared, key, replace=True)
                stats = {
                    'symbol': symbol,
                    'key': key,
                    'records_written': len(prepared),
                    'mode': 'replace',
                    'date_range': {
                        'start': prepared.index[0],
                        'end': prepared.index[-1]
                    },
                    'timeframe': timeframe,
                    'volume_bucket_size': volume_bucket_size,
                    'gaps_detected': len(gaps) if gaps else 0,
                    'success': True
                }
                metadata_store.record_success(INTRADAY_UPDATE_EVENT, stats)
                return stats

            prepared, require_replace = prepare_dataframe_for_append(
                self.data_client,
                key,
                df,
                allow_schema_expansion=False,
            )

            if prepared.empty and self.data_client.market_key_exists(key):
                stats = {
                    'symbol': symbol,
                    'key': key,
                    'records_written': 0,
                    'mode': 'noop',
                    'timeframe': timeframe,
                    'volume_bucket_size': volume_bucket_size,
                    'success': True
                }
                metadata_store.record_success(INTRADAY_UPDATE_EVENT, stats)
                return stats

            if require_replace:
                previous_rows = self.data_client.get_market_rowcount(key)
                self.data_client.write_market(prepared, key, replace=True)
                total_rows = len(prepared)
                stats = {
                    'symbol': symbol,
                    'key': key,
                    'records_written': total_rows,
                    'mode': 'schema_replace',
                    'delta_rows': total_rows - previous_rows,
                    'date_range': {
                        'start': prepared.index[0],
                        'end': prepared.index[-1]
                    },
                    'timeframe': timeframe,
                    'volume_bucket_size': volume_bucket_size,
                    'gaps_detected': len(gaps) if gaps else 0,
                    'success': True
                }
                metadata_store.record_success(INTRADAY_UPDATE_EVENT, stats)
                if self.logger:
                    self.logger.info(f"Rewrote {key} with schema expansion; rows={total_rows:,}")
                return stats

            append_result = self.data_client.append_market_continuous(prepared, key)

            stats = {
                'symbol': symbol,
                'key': key,
                'records_written': append_result.get('rows_written', 0),
                'mode': append_result.get('mode'),
                'date_range': {
                    'start': prepared.index[0],
                    'end': prepared.index[-1]
                } if not prepared.empty else None,
                'timeframe': timeframe,
                'volume_bucket_size': volume_bucket_size,
                'gaps_detected': len(gaps) if gaps else 0,
                'success': append_result.get('mode') != 'schema_mismatch'
            }

            if append_result.get('mode') == 'schema_mismatch':
                raise ValueError(f"Schema mismatch when appending to {key}: {append_result}")

            metadata_store.record_success(
                INTRADAY_UPDATE_EVENT,
                {**event_details, **summarize_append_result(append_result)},
            )

            if self.logger:
                rows = append_result.get('rows_written', 0)
                if rows:
                    self.logger.info(
                        f"Appended {rows:,} records to {key} ({prepared.index[0]} to {prepared.index[-1]})"
                    )
                else:
                    self.logger.info(f"No new rows appended to {key}")

            return stats

        except Exception as e:
            if self.logger:
                self.logger.error(f"Error writing data to HDF5: {e}")

            metadata_store.record_failure(INTRADAY_UPDATE_EVENT, str(e), details=event_details)

            return {
                'symbol': symbol,
                'key': key,
                'records_written': 0,
                'success': False,
                'error': str(e)
            }

    def batch_write_to_hdf5(self,
                           symbols: List[str],
                           start: Optional[datetime] = None,
                           end: Optional[datetime] = None,
                           timeframe: Optional[str] = None,
                           volume_bucket_size: Optional[int] = None,
                           replace: bool = False) -> Dict[str, Dict[str, any]]:
        """
        Write intraday data for multiple symbols to HDF5.

        Args:
            symbols: List of trading symbols
            start: Start date filter
            end: End date filter
            timeframe: Time-based resampling rule
            volume_bucket_size: Volume bucket size
            replace: If True, replace existing data

        Returns:
            Dictionary mapping symbols to write statistics
        """
        results = {}

        for symbol in symbols:
            if self.logger:
                self.logger.info(f"Processing {symbol}...")

            result = self.write_to_hdf5(
                symbol=symbol,
                start=start,
                end=end,
                timeframe=timeframe,
                volume_bucket_size=volume_bucket_size,
                replace=replace
            )

            results[symbol] = result

        # Summary
        total_records = sum(r.get('records_written', 0) for r in results.values())
        successful = sum(1 for r in results.values() if r.get('success', False))

        if self.logger:
            self.logger.info(
                f"Batch write complete: {successful}/{len(symbols)} successful, "
                f"{total_records:,} total records"
            )

        return results

    def write_to_arctic(self,
                       symbol: str,
                       library: str = "intraday_market",
                       start: Optional[datetime] = None,
                       end: Optional[datetime] = None,
                       timeframe: Optional[str] = None,
                       volume_bucket_size: Optional[int] = None) -> Dict[str, any]:
        """
        Write front month data to ArcticDB.

        Args:
            symbol: Trading symbol (e.g., 'CL_F')
            library: ArcticDB library name (default: 'intraday_market')
            start: Start date filter
            end: End date filter
            timeframe: Time-based resampling rule (e.g., '1T', '5T', '1H')
            volume_bucket_size: Volume bucket size

        Returns:
            Dictionary with write statistics

        Examples:
            # Write 1-minute bars
            manager.write_to_arctic('CL_F', timeframe='1T')

            # Write 500-contract volume buckets
            manager.write_to_arctic('CL_F', volume_bucket_size=500)

            # Write to specific library
            manager.write_to_arctic('CL_F', library='intraday_ticks')
        """
        if not self.arctic:
            return {
                'success': False,
                'error': 'ArcticDB not available',
                'symbol': symbol
            }

        if self.logger:
            self.logger.info(f"Writing intraday data for {symbol} to ArcticDB library '{library}'")

        # Load data using optimized front month series
        df, gaps = self.load_front_month_series(
            symbol=symbol,
            start=start,
            end=end,
            resample_rule=timeframe,
            volume_bucket_size=volume_bucket_size,
            detect_gaps=True
        )

        if df.empty:
            if self.logger:
                self.logger.warning(f"No data loaded for {symbol}")
            return {
                'success': False,
                'error': 'No data loaded',
                'symbol': symbol,
                'records_written': 0
            }

        # Construct symbol name
        arctic_symbol = f"{symbol}"
        if timeframe:
            arctic_symbol += f"_{timeframe}"
        elif volume_bucket_size:
            arctic_symbol += f"_vol{volume_bucket_size}"

        # Prepare metadata
        metadata = {
            'symbol': symbol,
            'timeframe': timeframe,
            'volume_bucket_size': volume_bucket_size,
            'start_date': str(df.index[0]),
            'end_date': str(df.index[-1]),
            'total_records': len(df),
            'gaps_detected': len(gaps) if gaps else 0,
            'data_columns': list(df.columns),
            'source': 'IntradayFileManager'
        }

        # Add gap summary if gaps detected
        if gaps:
            gap_summary = self.get_gap_summary(gaps)
            metadata['gap_summary'] = gap_summary
            if self.logger:
                self.logger.info(
                    f"Gap summary for {symbol}: {gap_summary['total_gaps']} gaps, "
                    f"{gap_summary['data_missing_count']} data missing"
                )

        try:
            lib = self.arctic[library]
            lib.write(arctic_symbol, df, metadata=metadata)

            stats = {
                'success': True,
                'symbol': symbol,
                'arctic_symbol': arctic_symbol,
                'library': library,
                'records_written': len(df),
                'date_range': {
                    'start': df.index[0],
                    'end': df.index[-1]
                },
                'timeframe': timeframe,
                'volume_bucket_size': volume_bucket_size,
                'gaps_detected': len(gaps) if gaps else 0
            }

            if self.logger:
                self.logger.info(
                    f"Wrote {len(df):,} records to ArcticDB: {library}/{arctic_symbol} "
                    f"({df.index[0]} to {df.index[-1]})"
                )

            return stats

        except Exception as e:
            if self.logger:
                self.logger.error(f"Error writing data to ArcticDB: {e}")

            return {
                'success': False,
                'error': str(e),
                'symbol': symbol,
                'arctic_symbol': arctic_symbol,
                'library': library,
                'records_written': 0
            }

    async def _load_and_write_arctic_async(self,
                                           symbol: str,
                                           library: str,
                                           start: Optional[datetime],
                                           end: Optional[datetime],
                                           timeframe: Optional[str],
                                           volume_bucket_size: Optional[int]) -> Dict[str, any]:
        """
        Async helper to load front month data and write to ArcticDB.

        Uses synchronous load_front_month_series() wrapped in executor to avoid blocking.

        Args:
            symbol: Trading symbol
            library: ArcticDB library name
            start: Start date filter
            end: End date filter
            timeframe: Time-based resampling rule
            volume_bucket_size: Volume bucket size

        Returns:
            Dictionary with write statistics
        """
        if self.logger:
            self.logger.info(f"[Async] Loading {symbol}...")

        scid_files = self.get_scid_files_for_symbol(symbol)

        if not scid_files:
            if self.logger:
                self.logger.warning(f"No SCID files found for {symbol}")
            return {
                'success': False,
                'error': 'No SCID files found',
                'symbol': symbol,
                'records_written': 0
            }

        try:
            # Create AsyncScidReader instance with data directory
            async_reader = AsyncScidReader(self.data_path)

            # Load front month series directly - this handles contract rolls automatically
            df = await async_reader.load_front_month_series(
                ticker=symbol,
                start=start,
                end=end,
                resample_rule=timeframe,
                volume_per_bar=volume_bucket_size,
                include_metadata=False  # We don't need metadata for writing to Arctic
            )

            if df.empty:
                if self.logger:
                    self.logger.warning(f"No data loaded for {symbol}")
                return {
                    'success': False,
                    'error': 'No data loaded',
                    'symbol': symbol,
                    'records_written': 0
                }

            # Resampling and volume bucketing already handled by AsyncScidReader.load_scid_files
            # via resample_rule and volume_per_bar parameters

            # Detect gaps
            gaps = self._detect_gaps(df, symbol)
            if self.logger and gaps:
                self.logger.info(f"Detected {len(gaps)} gaps in {symbol} data")

            # Construct symbol name
            arctic_symbol = f"{symbol}"
            if timeframe:
                arctic_symbol += f"_{timeframe}"
            elif volume_bucket_size:
                arctic_symbol += f"_vol{volume_bucket_size}"

            # Prepare metadata
            metadata = {
                'symbol': symbol,
                'timeframe': timeframe,
                'volume_bucket_size': volume_bucket_size,
                'start_date': str(df.index[0]),
                'end_date': str(df.index[-1]),
                'total_records': len(df),
                'gaps_detected': len(gaps) if gaps else 0,
                'data_columns': list(df.columns),
                'source': 'IntradayFileManager_async'
            }

            # Add gap summary if gaps detected
            if gaps:
                gap_summary = self.get_gap_summary(gaps)
                metadata['gap_summary'] = gap_summary

            # Write to ArcticDB (synchronous but quick)
            lib = self.arctic[library]
            lib.write(arctic_symbol, df, metadata=metadata)

            stats = {
                'success': True,
                'symbol': symbol,
                'arctic_symbol': arctic_symbol,
                'library': library,
                'records_written': len(df),
                'date_range': {
                    'start': df.index[0],
                    'end': df.index[-1]
                },
                'timeframe': timeframe,
                'volume_bucket_size': volume_bucket_size,
                'gaps_detected': len(gaps) if gaps else 0
            }

            if self.logger:
                self.logger.info(
                    f"[Async] Wrote {len(df):,} records to ArcticDB: {library}/{arctic_symbol}"
                )

            return stats

        except Exception as e:
            if self.logger:
                self.logger.error(f"[Async] Error processing {symbol}: {e}")

            return {
                'success': False,
                'error': str(e),
                'symbol': symbol,
                'records_written': 0
            }

    def batch_write_to_arctic(self,
                             symbols: Optional[List[str]] = None,
                             library: str = "intraday_market",
                             start: Optional[datetime] = None,
                             end: Optional[datetime] = None,
                             timeframe: Optional[str] = None,
                             volume_bucket_size: Optional[int] = None,
                             max_concurrent: int = 5) -> Dict[str, Dict[str, any]]:
        """
        Write intraday data for multiple symbols (or all available) to ArcticDB using async I/O.

        Uses AsyncScidReader.load_scid_files() for concurrent file reading with
        pre-collected file paths (no redundant path discovery).

        Args:
            symbols: List of trading symbols. If None, processes ALL available symbols from .scid files.
            library: ArcticDB library name
            start: Start date filter
            end: End date filter
            timeframe: Time-based resampling rule
            volume_bucket_size: Volume bucket size
            max_concurrent: Maximum number of concurrent tasks (default: 5)

        Returns:
            Dictionary mapping symbols to write statistics

        Examples:
            # Process ALL symbols from .scid files
            results = manager.batch_write_to_arctic(
                timeframe='5T',
                max_concurrent=5
            )

            # Process specific symbols concurrently
            results = manager.batch_write_to_arctic(
                symbols=['CL_F', 'NG_F', 'ZC_F', 'ZS_F', 'GC_F'],
                timeframe='1T',
                max_concurrent=5
            )

            # Process all symbols with volume bucketing
            results = manager.batch_write_to_arctic(
                volume_bucket_size=500,
                max_concurrent=10
            )
        """
        # Get symbols to process
        if symbols is None:
            symbols = self.get_available_symbols()
            if self.logger:
                self.logger.info(f"Processing ALL available symbols: {len(symbols)} symbols found")
        else:
            # Validate provided symbols
            available = set(self.get_available_symbols())
            invalid_symbols = [s for s in symbols if s not in available]
            if invalid_symbols and self.logger:
                self.logger.warning(f"Symbols not found in SCID files: {invalid_symbols}")
            symbols = [s for s in symbols if s in available]

        if not symbols:
            if self.logger:
                self.logger.warning("No valid symbols to process")
            return {}

        if not self.arctic:
            return {
                symbol: {
                    'success': False,
                    'error': 'ArcticDB not available',
                    'symbol': symbol
                }
                for symbol in symbols
            }

        if self.logger:
            self.logger.info(
                f"Starting async batch write for {len(symbols)} symbols "
                f"(max_concurrent={max_concurrent})"
            )

        async def run_batch():
            # Create semaphore to limit concurrency
            semaphore = asyncio.Semaphore(max_concurrent)

            async def bounded_task(symbol):
                async with semaphore:
                    return await self._load_and_write_arctic_async(
                        symbol=symbol,
                        library=library,
                        start=start,
                        end=end,
                        timeframe=timeframe,
                        volume_bucket_size=volume_bucket_size
                    )

            # Create tasks for all symbols
            tasks = [bounded_task(symbol) for symbol in symbols]

            # Run all tasks concurrently
            results = await asyncio.gather(*tasks, return_exceptions=True)

            # Convert results to dictionary
            result_dict = {}
            for symbol, result in zip(symbols, results):
                if isinstance(result, Exception):
                    result_dict[symbol] = {
                        'success': False,
                        'error': str(result),
                        'symbol': symbol,
                        'records_written': 0
                    }
                else:
                    result_dict[symbol] = result

            return result_dict

        # Run the async batch process
        results = asyncio.run(run_batch())

        # Summary
        total_records = sum(r.get('records_written', 0) for r in results.values())
        successful = sum(1 for r in results.values() if r.get('success', False))

        if self.logger:
            self.logger.info(
                f"Batch write to ArcticDB complete: {successful}/{len(symbols)} successful, "
                f"{total_records:,} total records"
            )

        return results

    def update_existing_arctic_keys(self,
                                    library: str = "intraday_market",
                                    symbols: Optional[List[str]] = None,
                                    start: Optional[datetime] = None,
                                    max_concurrent: int = 5) -> Dict[str, Dict[str, any]]:
        """
        Update existing symbols in ArcticDB with new data since last update.

        This method reads metadata from existing ArcticDB symbols to determine
        the last data point, then loads and appends only new data since that point.

        Args:
            library: ArcticDB library name (default: 'intraday_market')
            symbols: List of symbols to update (if None, updates all symbols in library)
            start: Override start date (if None, uses last data point from metadata)
            max_concurrent: Maximum number of concurrent tasks (default: 5)

        Returns:
            Dictionary mapping symbols to update statistics

        Examples:
            # Update all symbols in library
            results = manager.update_existing_arctic_keys(library='intraday_market')

            # Update specific symbols
            results = manager.update_existing_arctic_keys(
                library='intraday_market',
                symbols=['CL_F_1T', 'NG_F_1T'],
                max_concurrent=3
            )
        """
        if not self.arctic:
            return {
                'error': 'ArcticDB not available',
                'success': False
            }

        try:
            lib = self.arctic[library]
        except Exception as e:
            if self.logger:
                self.logger.error(f"Cannot access library '{library}': {e}")
            return {
                'error': f'Cannot access library: {e}',
                'success': False
            }

        # Get list of symbols to update
        if symbols is None:
            try:
                symbols = lib.list_symbols()
                if self.logger:
                    self.logger.info(f"Found {len(symbols)} symbols in library '{library}'")
            except Exception as e:
                if self.logger:
                    self.logger.error(f"Cannot list symbols in library '{library}': {e}")
                return {
                    'error': f'Cannot list symbols: {e}',
                    'success': False
                }

        if not symbols:
            if self.logger:
                self.logger.warning(f"No symbols to update in library '{library}'")
            return {
                'message': 'No symbols to update',
                'success': True,
                'results': {}
            }

        if self.logger:
            self.logger.info(f"Updating {len(symbols)} symbols in library '{library}'")

        # Parse symbols to extract base symbol, timeframe, and volume_bucket_size
        update_tasks = []
        for arctic_symbol in symbols:
            # Parse symbol name: CL_F_1T or CL_F_vol500
            parts = arctic_symbol.split('_')

            # Extract base symbol (e.g., CL_F)
            if len(parts) >= 2:
                base_symbol = f"{parts[0]}_{parts[1]}"
            else:
                if self.logger:
                    self.logger.warning(f"Cannot parse symbol: {arctic_symbol}")
                continue

            # Extract timeframe or volume bucket
            timeframe = None
            volume_bucket_size = None

            if len(parts) > 2:
                suffix = '_'.join(parts[2:])
                if suffix.startswith('vol'):
                    try:
                        volume_bucket_size = int(suffix[3:])
                    except ValueError:
                        if self.logger:
                            self.logger.warning(f"Cannot parse volume bucket from: {suffix}")
                else:
                    timeframe = suffix

            # Get last update time from metadata
            update_start = start
            if update_start is None:
                try:
                    item = lib.read(arctic_symbol)
                    metadata = item.metadata
                    if metadata and 'end_date' in metadata:
                        # Parse end_date and add 1 second to avoid overlap
                        last_date = pd.to_datetime(metadata['end_date'])
                        update_start = last_date + timedelta(seconds=1)
                        if self.logger:
                            self.logger.info(
                                f"{arctic_symbol}: Last data at {last_date}, "
                                f"updating from {update_start}"
                            )
                except Exception as e:
                    if self.logger:
                        self.logger.warning(
                            f"Cannot read metadata for {arctic_symbol}: {e}, "
                            f"will load all available data"
                        )

            update_tasks.append({
                'arctic_symbol': arctic_symbol,
                'base_symbol': base_symbol,
                'timeframe': timeframe,
                'volume_bucket_size': volume_bucket_size,
                'start': update_start
            })

        # Run async updates
        if self.logger:
            self.logger.info(f"Starting async updates for {len(update_tasks)} symbols")

        async def run_updates():
            semaphore = asyncio.Semaphore(max_concurrent)

            async def update_task(task):
                async with semaphore:
                    return await self._update_arctic_symbol_async(
                        library=library,
                        arctic_symbol=task['arctic_symbol'],
                        base_symbol=task['base_symbol'],
                        timeframe=task['timeframe'],
                        volume_bucket_size=task['volume_bucket_size'],
                        start=task['start']
                    )

            tasks = [update_task(task) for task in update_tasks]
            results = await asyncio.gather(*tasks, return_exceptions=True)

            result_dict = {}
            for task, result in zip(update_tasks, results):
                arctic_symbol = task['arctic_symbol']
                if isinstance(result, Exception):
                    result_dict[arctic_symbol] = {
                        'success': False,
                        'error': str(result),
                        'symbol': arctic_symbol,
                        'records_appended': 0
                    }
                else:
                    result_dict[arctic_symbol] = result

            return result_dict

        results = asyncio.run(run_updates())

        # Summary
        total_records = sum(r.get('records_appended', 0) for r in results.values())
        successful = sum(1 for r in results.values() if r.get('success', False))

        if self.logger:
            self.logger.info(
                f"Update complete: {successful}/{len(results)} successful, "
                f"{total_records:,} total records appended"
            )

        return {
            'success': True,
            'library': library,
            'symbols_updated': successful,
            'total_symbols': len(results),
            'total_records_appended': total_records,
            'results': results
        }

    async def _update_arctic_symbol_async(self,
                                         library: str,
                                         arctic_symbol: str,
                                         base_symbol: str,
                                         timeframe: Optional[str],
                                         volume_bucket_size: Optional[int],
                                         start: Optional[datetime]) -> Dict[str, any]:
        """
        Async helper to update a single ArcticDB symbol with new data.

        Args:
            library: ArcticDB library name
            arctic_symbol: Full ArcticDB symbol name (e.g., CL_F_1T)
            base_symbol: Base symbol (e.g., CL_F)
            timeframe: Time-based resampling rule
            volume_bucket_size: Volume bucket size
            start: Start date for new data

        Returns:
            Dictionary with update statistics
        """
        if self.logger:
            self.logger.info(f"[Async] Updating {arctic_symbol}...")

        scid_files = self.get_scid_files_for_symbol(base_symbol)

        if not scid_files:
            return {
                'success': False,
                'error': 'No SCID files found',
                'symbol': arctic_symbol,
                'records_appended': 0
            }

        try:
            # Convert paths to strings
            file_paths = [str(f) for f in scid_files]

            # Load new data asynchronously
            df = await AsyncScidReader.load_scid_files(
                file_paths,
                start=start,
                end=None  # Load to present
            )

            if df.empty:
                if self.logger:
                    self.logger.info(f"No new data for {arctic_symbol}")
                return {
                    'success': True,
                    'symbol': arctic_symbol,
                    'records_appended': 0,
                    'message': 'No new data available'
                }

            # Apply resampling if requested
            if timeframe:
                df = resample_ohlcv(df, rule=timeframe)

            # Apply volume bucketing if requested
            if volume_bucket_size:
                df = bucket_by_volume(df, bucket_size=volume_bucket_size)

            if df.empty:
                return {
                    'success': True,
                    'symbol': arctic_symbol,
                    'records_appended': 0,
                    'message': 'No new data after resampling/bucketing'
                }

            # Read existing data to append
            lib = self.arctic[library]
            existing_item = lib.read(arctic_symbol)
            existing_df = existing_item.data
            existing_metadata = existing_item.metadata or {}

            # Combine existing and new data
            combined_df = pd.concat([existing_df, df])
            combined_df = combined_df[~combined_df.index.duplicated(keep='last')].sort_index()

            # Update metadata
            updated_metadata = existing_metadata.copy()
            updated_metadata.update({
                'last_update': str(datetime.now()),
                'end_date': str(combined_df.index[-1]),
                'total_records': len(combined_df),
                'records_appended': len(df)
            })

            # Write updated data (overwrites with new version)
            lib.write(arctic_symbol, combined_df, metadata=updated_metadata)

            stats = {
                'success': True,
                'symbol': arctic_symbol,
                'records_appended': len(df),
                'total_records': len(combined_df),
                'date_range': {
                    'start': combined_df.index[0],
                    'end': combined_df.index[-1]
                },
                'new_data_range': {
                    'start': df.index[0],
                    'end': df.index[-1]
                } if len(df) > 0 else None
            }

            if self.logger:
                self.logger.info(
                    f"[Async] Updated {arctic_symbol}: appended {len(df):,} records "
                    f"(total: {len(combined_df):,})"
                )

            return stats

        except Exception as e:
            if self.logger:
                self.logger.error(f"[Async] Error updating {arctic_symbol}: {e}")

            return {
                'success': False,
                'error': str(e),
                'symbol': arctic_symbol,
                'records_appended': 0
            }

    def write_multiple_timeframes(self,
                                 symbol: str,
                                 timeframes: List[str],
                                 start: Optional[datetime] = None,
                                 end: Optional[datetime] = None,
                                 replace: bool = False) -> Dict[str, Dict[str, any]]:
        """
        Write the same symbol at multiple timeframes.

        Args:
            symbol: Trading symbol
            timeframes: List of timeframes (e.g., ['1T', '5T', '15T', '1H'])
            start: Start date filter
            end: End date filter
            replace: If True, replace existing data

        Returns:
            Dictionary mapping timeframes to write statistics
        """
        results = {}

        for timeframe in timeframes:
            if self.logger:
                self.logger.info(f"Writing {symbol} at {timeframe}...")

            result = self.write_to_hdf5(
                symbol=symbol,
                start=start,
                end=end,
                timeframe=timeframe,
                replace=replace
            )

            results[timeframe] = result

        return results

    def validate_scid_files(self, symbol: str) -> Dict[str, any]:
        """
        Validate SCID files by checking readability.

        Returns:
            Dictionary with validation results
        """
        scid_files = self.get_scid_files_for_symbol(symbol)
        validation_results = {
            'symbol': symbol,
            'total_files': len(scid_files),
            'valid_files': 0,
            'invalid_files': 0,
            'file_details': []
        }

        for scid_file in scid_files:
            file_result = {
                'filename': scid_file.name,
                'file_path': str(scid_file),
                'valid': False,
                'error': None,
                'records': 0,
                'date_range': None,
                'file_size_mb': scid_file.stat().st_size / (1024 * 1024)
            }

            try:
                reader = ScidReader(str(scid_file))
                df = reader.read()

                file_result['records'] = len(df)

                if len(df) > 0:
                    file_result['date_range'] = {
                        'start': df.index[0],
                        'end': df.index[-1]
                    }

                file_result['valid'] = True
                validation_results['valid_files'] += 1

            except Exception as e:
                file_result['error'] = str(e)
                validation_results['invalid_files'] += 1

            validation_results['file_details'].append(file_result)

        return validation_results<|MERGE_RESOLUTION|>--- conflicted
+++ resolved
@@ -718,28 +718,11 @@
         fetch_start: Optional[datetime] = None
         fetch_start_ts: Optional[pd.Timestamp] = None
         if last_timestamp is not None:
-<<<<<<< HEAD
-            fetch_start_ts = pd.Timestamp(last_timestamp) + pd.Timedelta(seconds=1)
-        elif file_path.exists():
-            fetch_start_ts = tail_start
-
-        if fetch_start_ts is not None:
-            # ``AsyncScidReader`` expects timezone-naive Python ``datetime`` objects.
-            # When our local parquet tail is timezone-aware we normalise by dropping
-            # the timezone information (preserving the wall-clock value) before
-            # passing the value to the reader. This prevents pandas from raising
-            # "Cannot compare tz-naive and tz-aware timestamps" when the reader
-            # filters its data.
-            if fetch_start_ts.tzinfo is not None:
-                fetch_start = fetch_start_ts.tz_localize(None).to_pydatetime()
-            else:
-=======
             fetch_start_ts = last_timestamp + pd.Timedelta(seconds=1)
             fetch_start = fetch_start_ts.to_pydatetime()
         elif file_path.exists():
             fetch_start_ts = _apply_timezone(tail_start, target_tz)
             if fetch_start_ts is not None:
->>>>>>> bd7c0ccd
                 fetch_start = fetch_start_ts.to_pydatetime()
 
         try:
